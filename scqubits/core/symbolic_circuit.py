# symbolic_circuit.py
#
# This file is part of scqubits.
#
#    Copyright (c) 2019 and later, Jens Koch and Peter Groszkowski
#    All rights reserved.
#
#    This source code is licensed under the BSD-style license found in the
#    LICENSE file in the root directory of this source tree.
############################################################################

import copy
import itertools
import warnings

from symtable import Symbol
from typing import Any, Dict, List, Optional, Set, Tuple, Union

import numpy as np
<<<<<<< HEAD
import scipy as sp
import scqubits.io_utils.fileio_serializers as serializers
=======
>>>>>>> c53bffc0
import sympy
import yaml

from numpy import ndarray
from sympy import symbols

import scqubits.io_utils.fileio_serializers as serializers

from scqubits.utils.misc import flatten_list, is_float_string


def process_word(word: str) -> Union[float, symbols]:
    if is_float_string(word):
        return float(word)
    return symbols(word)


def parse_branch_parameters(
    words: List[str], branch_type: str
) -> Tuple[List[float], Dict[Symbol, float]]:
    """
    Parses the branch parameters depending on the branch type.

    Parameters
    ----------
    words:
        list of strings from which parameters need to be parsed
    branch_type:
        str denoting the type of the branch

    Returns
    -------
    branch_params
        List of parameters which will be used to initiate a Branch object
    branch_var_dict
        A dictionary of variables defined for this current branch.

    Raises
    ------
    Exception
        An exception is raised if the proper syntax is not followed when using variables
        in the input file.
    """
    branch_var_dict: Dict[Symbol, float] = {}
    branch_params: List[float] = []
    num_params = 2 if branch_type in ["JJ", "JJ2"] else 1
    for word in words[0:num_params]:
        if not is_float_string(word):
            if len(word.split("=")) > 2:
                raise Exception("Syntax error in branch specification.")
            if len(word.split("=")) == 2:
                var_str, init_val = word.split("=")
                params = [process_word(var_str), process_word(init_val)]
            elif len(word.split("=")) == 1:
                params = [process_word(word)]
        else:
            params = [float(word)]

        if len(params) == 1:
            branch_params.append(params[0])
        else:
            branch_var_dict[params[0]] = params[1]
            branch_params.append(params[0])

    return branch_params, branch_var_dict


class Node:
    """
    Class representing a circuit node, and handled by `Circuit`. The attribute
    `<Node>.branches` is a list of `Branch` objects containing all branches connected to
    the node.

    Parameters
    ----------
    id: int
        integer identifier of the node
    marker: int
        An internal attribute used to group nodes and identify sub-circuits in the
        method independent_modes.
    """

    def __init__(self, id: int, marker: int):
        self.id = id
        self.marker = marker
        self._init_params = {"id": self.id, "marker": self.marker}
        self.branches: List[Branch] = []

    def __str__(self) -> str:
        return "Node {}".format(self.id)

    def __repr__(self) -> str:
        return "Node({})".format(self.id)

    def connected_nodes(self, branch_type: str) -> List["Node"]:
        """
        Returns a list of all nodes directly connected by branches to the current
        node, either considering all branches or a specified `branch_type`:
        "C", "L", "JJ", "all" for capacitive, inductive, Josephson junction,
        or all types of branches.
        """
        result = []
        if branch_type == "all":
            branch_list = self.branches
        else:
            branch_list = [
                branch for branch in self.branches if branch.type == branch_type
            ]
        for branch in branch_list:
            if branch.nodes[0].id == self.id:
                result.append(branch.nodes[1])
            else:
                result.append(branch.nodes[0])
        return result

    def is_ground(self) -> bool:
        """
        Returns a bool if the node is a ground node. It is ground if the id is set to 0.
        """
        return True if self.id == 0 else False

    def __deepcopy__(self, memo):
        cls = self.__class__
        result = cls.__new__(cls)
        memo[id(self)] = result
        for k, v in self.__dict__.items():
            setattr(result, k, copy.deepcopy(v, memo))
        return result


class Branch:
    """
    Class describing a circuit branch, used in the Circuit class.

    Parameters
    ----------
    n_i, n_f:
        initial and final nodes connected by this branch;
    branch_type:
        is the type of this Branch, example "C","JJ" or "L"
    parameters:
        dictionary of parameters for the branch, namely for
        capacitance: {"EC":  <value>};
        for inductance: {"EL": <value>};
        for Josephson Junction: {"EJ": <value>, "ECJ": <value>}

    Examples
    --------
    `Branch("C", Node(1, 0), Node(2, 0))`
    is a capacitive branch connecting the nodes with indices 0 and 1.
    """

    def __init__(
        self,
        n_i: Node,
        n_f: Node,
        branch_type: str,
        parameters: Optional[Dict[str, float]] = None,
    ):
        self.nodes = (n_i, n_f)
        self.type = branch_type
        self.parameters = parameters
        # store info of current branch inside the provided nodes
        # setting the parameters if it is provided
        if parameters is not None:
            self.set_parameters(parameters)

        self.nodes[0].branches.append(self)
        self.nodes[1].branches.append(self)

    def __str__(self) -> str:
        return (
            "Branch "
            + self.type
            + " connecting nodes: ("
            + str(self.nodes[0].id)
            + ","
            + str(self.nodes[1].id)
            + "); "
            + str(self.parameters)
        )

    def __repr__(self) -> str:
        return "Branch({}, {}, {})".format(
            self.type, self.nodes[0].id, self.nodes[1].id
        )

    def set_parameters(self, parameters) -> None:
        if self.type in ["C", "L"]:
            self.parameters = {f"E{self.type}": parameters[0]}
        elif self.type in ["JJ", "JJ2"]:
            self.parameters = {"EJ": parameters[0], "ECJ": parameters[1]}

    def node_ids(self) -> Tuple[int, int]:
        return self.nodes[0].id, self.nodes[1].id

    def is_connected(self, branch) -> bool:
        """Returns a boolean indicating whether the current branch is
        connected to the given `branch`"""
        distinct_node_count = len(set(self.nodes + branch.nodes))
        if distinct_node_count < 4:
            return True
        return False

    def common_node(self, branch) -> Set[Node]:
        """Returns the common nodes between self and the `branch` given as input"""
        return set(self.nodes) & set(branch.nodes)

    def __deepcopy__(self, memo):
        cls = self.__class__
        result = cls.__new__(cls)
        memo[id(self)] = result
        for k, v in self.__dict__.items():
            setattr(result, k, copy.deepcopy(v, memo))
        return result


class SymbolicCircuit(serializers.Serializable):
    r"""
    Describes a circuit consisting of nodes and branches.

    Examples
    --------
    For a transmon qubit, the input file reads:
        ```
        # file_name: transmon_num.inp
        nodes: 2
        branches:
        C	1,2	1
        JJ	1,2	1	10
        ```

    The `Circuit` object can be initiated using:
        `Circuit.from_input_file("transmon_num.inp")`

    Parameters
    ----------
    nodes_list: List[Nodes]
        List of nodes in the circuit
    branches_list: List[Branch]
        List of branches connecting the above set of nodes.
    basis_completion: str
        choices are: "heuristic" (default) or "canonical"; selects type of basis for
        completing the transformation matrix.
    ground_node:
        If the circuit is grounded, the ground node is treated separately and should be
        provided to this parameter.
    initiate_sym_calc: bool
        set to True by default. Initiates the object attributes by calling the
        function initiate_symboliccircuit method when set to True.
    """

    def __init__(
        self,
        nodes_list: List[Node],
        branches_list: List[Branch],
        branch_var_dict: Dict[Union[Any, Symbol], Union[Any, float]],
        basis_completion: str = "heuristic",
        ground_node: Optional[Node] = None,
        initiate_sym_calc: bool = True,
        input_string: str = "",
    ):
        self.branches = branches_list
        self.nodes = nodes_list
        self.input_string = input_string

        self._sys_type = type(self).__name__  # for object description

        # attributes set by methods
        self.transformation_matrix: Optional[ndarray] = None

        self.var_categories: Optional[List[int]] = None
        self.external_fluxes: List[Symbol] = []
        self.closure_branches: List[Branch] = []

        self.symbolic_params: Dict[Symbol, float] = dict(
            zip(list(branch_var_dict.keys()), list(branch_var_dict.values()))
        )

        self.hamiltonian_symbolic: Optional[sympy.Expr] = None
        # to store the internally used lagrangian
        self._lagrangian_symbolic: Optional[sympy.Expr] = None
        self.lagrangian_symbolic: Optional[sympy.Expr] = None
        # symbolic lagrangian in terms of untransformed generalized flux variables
        self.lagrangian_node_vars: Optional[sympy.Expr] = None
        # symbolic expression for potential energy
        self.potential_symbolic: Optional[sympy.Expr] = None
        self.potential_node_vars: Optional[sympy.Expr] = None

        # parameters for grounding the circuit
        self.ground_node = ground_node
        self.is_grounded = bool(self.ground_node)

        # parameter for choosing matrix used for basis completion in the variable
        # transformation matrix
        self.basis_completion = (
            basis_completion  # default, the other choice is standard
        )

        self.initiate_sym_calc = initiate_sym_calc

        # Calling the function to initiate the class variables
        if initiate_sym_calc:
            self.configure()

    def is_any_branch_parameter_symbolic(self):
        return True if len(self.symbolic_params) > 0 else False

    @staticmethod
    def _gram_schmidt(initial_vecs: ndarray, metric: ndarray) -> ndarray:
        def inner_product(u, v, metric):
            return u @ metric @ v

        def projection(u, v, metric):
            """
            Projection of u on v

            Parameters
            ----------
            u : ndarray
            v : ndarray
            """
            return v * inner_product(v, u, metric) / inner_product(v, v, metric)

        orthogonal_vecs = [initial_vecs[0]]
        for i in range(1, len(initial_vecs)):
            vec = initial_vecs[i]
            projection_on_orthovecs = sum(
                [projection(vec, ortho_vec, metric) for ortho_vec in orthogonal_vecs]
            )
            orthogonal_vecs.append(vec - projection_on_orthovecs)
        return np.array(orthogonal_vecs).T

    def _orthoganalize_degenerate_eigen_vecs(
        self, evecs: ndarray, eigs: ndarray, relevant_eig_indices, cap_matrix: ndarray
    ) -> ndarray:
        relevant_eigs = eigs[relevant_eig_indices]
        unique_eigs = np.unique(np.round(relevant_eigs, 10))
        close_eigs = [
            list(np.where(np.abs(eigs - eig) < 1e-10)[0]) for eig in unique_eigs
        ]
        degenerate_indices_list = [
            indices for indices in close_eigs if len(indices) > 1
        ]

        orthogonal_evecs = evecs.copy()

        for degenerate_set in degenerate_indices_list:
            orthogonal_evecs[:, degenerate_set] = self._gram_schmidt(
                evecs[:, degenerate_set].T, metric=cap_matrix
            )

        return orthogonal_evecs

    def purely_harmonic_transformation(self) -> Tuple[ndarray, ndarray]:

        trans_mat, _ = self.variable_transformation_matrix()
        c_mat = (
            trans_mat.T @ self._capacitance_matrix(substitute_params=True) @ trans_mat
        )
        l_mat = (
            trans_mat.T @ self._inductance_matrix(substitute_params=True) @ trans_mat
        )
        if not self.is_grounded:
            c_mat = c_mat[:-1, :-1]
            l_mat = l_mat[:-1, :-1]
        normal_mode_freqs, normal_mode_vecs = sp.linalg.eig(l_mat, c_mat)
        normal_mode_freqs = normal_mode_freqs.round(10)
        # rounding to the tenth digit to remove numerical errors in eig calculation
        # rearranging the vectors
        idx = normal_mode_freqs.argsort()
        normal_freq_ids = [
            id
            for id in idx
            if normal_mode_freqs[id] != 0 and not np.isinf(normal_mode_freqs[id])
        ]
        zero_freq_ids = [id for id in idx if normal_mode_freqs[id] == 0]
        inf_freq_ids = [id for id in idx if np.isinf(normal_mode_freqs[id])]
        idx = normal_freq_ids + zero_freq_ids + inf_freq_ids
        # sorting so that all the zero frequencies show up at the end

        normal_mode_freqs = normal_mode_freqs[idx]
        normal_mode_vecs = normal_mode_vecs[:, idx]

        orthoganalized_normal_mode_vecs = self._orthoganalize_degenerate_eigen_vecs(
            normal_mode_vecs, normal_mode_freqs, range(len(normal_freq_ids)), c_mat
        )

        # constructing the new transformation
        trans_mat_new = trans_mat.copy()
        trans_mat_new[:, : len(c_mat)] = (
            trans_mat[:, : len(c_mat)] @ orthoganalized_normal_mode_vecs
        )

        return (
            np.real(
                np.sqrt(
                    [
                        freq
                        for freq in normal_mode_freqs
                        if not np.isinf(freq) and freq != 0
                    ]
                )
            ),
            trans_mat_new,
        )

    def configure(
        self,
        transformation_matrix: ndarray = None,
        closure_branches: List[Branch] = None,
    ):
        """
        Method to initialize the CustomQCircuit instance and initialize all the
        attributes needed before it can be passed on to AnalyzeQCircuit.

        Parameters
        ----------
        transformation_matrix:
            array used to set a transformation matrix other than the one generated by
            the method `variable_transformation_matrix`.
        closure_branches:
            List of branches for which the external flux variables will be defined.
        """
        # if the circuit is purely harmonic, then store the eigenfrequencies
        branch_type_list = [branch.type for branch in self.branches]
        self.is_purely_harmonic = (
            "JJ" not in branch_type_list and "JJ2" not in branch_type_list
        )

        if self.is_purely_harmonic:
            (
                self.normal_mode_freqs,
                transformation_matrix_normal_mode,
            ) = self.purely_harmonic_transformation()
            if transformation_matrix is None:
                transformation_matrix = transformation_matrix_normal_mode

        # if the user provides a transformation matrix
        if transformation_matrix is not None:
            self.var_categories = self.check_transformation_matrix(
                transformation_matrix, enable_warnings=not self.is_purely_harmonic
            )
            self.transformation_matrix = transformation_matrix
        # calculate the transformation matrix and identify the boundary conditions if
        # the user does not provide a custom transformation matrix
        else:
            (
                self.transformation_matrix,
                self.var_categories,
            ) = self.variable_transformation_matrix()

        # find the closure branches in the circuit
        self.closure_branches = closure_branches or self._closure_branches()
        # setting external flux and offset charge variables
        self._set_external_fluxes(closure_branches=closure_branches)
        self._set_offset_charges()
        # setting the branch parameter variables
        # Calculate the Lagrangian
        (
            self._lagrangian_symbolic,
            self.potential_symbolic,
            self.lagrangian_node_vars,
            self.potential_node_vars,
        ) = self.generate_symbolic_lagrangian()

        # replacing energies with capacitances in the kinetic energy of the Lagrangian
        (
            self.lagrangian_symbolic,
            self.lagrangian_node_vars,
        ) = self._replace_energies_with_capacitances_L()

        # calculating the Hamiltonian directly when the number of nodes is less than 3
        if (
            len(self.nodes) <= 3
        ):  # only calculate the symbolic hamiltonian when the number of nodes is less
            # than 3. Else, the calculation will be skipped to the end when numerical
            # Hamiltonian of the circuit is requested.
            self.hamiltonian_symbolic = self.generate_symbolic_hamiltonian()

    def _replace_energies_with_capacitances_L(self):
        """
        Method replaces the energies in the Lagrangian with capacitances which are
        arbitrarily generated to make sure that the Lagrangian looks dimensionally
        correct.
        """
        # Replacing energies with capacitances if any branch parameters are symbolic
        L = self._lagrangian_symbolic.expand()
        L_old = self.lagrangian_node_vars
        if self.is_any_branch_parameter_symbolic():
            # finding the unique capacitances
            uniq_capacitances = []
            element_param = {"C": "EC", "JJ": "ECJ", "JJ2": "ECJ"}
            for c, b in enumerate(
                [
                    t
                    for t in self.branches
                    if t.type == "C" or t.type == "JJ" or t.type == "JJ2"
                ]
            ):
                if len(set(b.nodes)) > 1:  # check to see if branch is shorted
                    if b.parameters[element_param[b.type]] not in uniq_capacitances:
                        uniq_capacitances.append(b.parameters[element_param[b.type]])

            for index, var in enumerate(uniq_capacitances):
                L = L.subs(var, 1 / (8 * symbols(f"C{index + 1}")))
                L_old = L_old.subs(var, 1 / (8 * symbols(f"C{index + 1}")))
        return L, L_old

    # Serialize will not currently work for the Circuit class.
    @staticmethod
    def default_params() -> Dict[str, Any]:
        # return {"EJ": 15.0, "EC": 0.3, "ng": 0.0, "ncut": 30, "truncated_dim": 10}

        return {}

    @staticmethod
    def are_branchsets_disconnected(
        branch_list1: List[Branch], branch_list2: List[Branch]
    ) -> bool:
        """
        Determines whether two sets of branches are disconnected.

        Parameters
        ----------
        branch_list1:
            first list of branches
        branch_list2:
            second list of brannches

        Returns
        -------
        bool
            Returns True if the branches have a connection, else False
        """
        node_array1 = np.array([branch.node_ids() for branch in branch_list1]).flatten()
        node_array2 = np.array([branch.node_ids() for branch in branch_list2]).flatten()
        return np.intersect1d(node_array1, node_array2).size == 0

    @staticmethod
    def _parse_nodes(branches_list) -> Tuple[Optional[Node], List[Node]]:
        node_index_list = []
        for branch_list_input in branches_list:
            for idx in [1, 2]:
                node_idx = branch_list_input[idx]
                if node_idx not in node_index_list:
                    node_index_list.append(node_idx)
        node_index_list.sort()
        ground_node = None
        if 0 in node_index_list:
            ground_node = Node(0, 0)
            node_index_list.remove(0)
        return ground_node, [Node(idx, 0) for idx in node_index_list]

    @staticmethod
    def _parse_branches(
        branches_list, nodes: List[Node], ground_node: Optional[Node]
    ) -> Tuple[List[Branch], Dict[Union[Any, Symbol], Union[Any, float]]]:

        branches = []
        branch_var_dict = {}  # dict stores init values of all vars from input string

        for branch_list_input in branches_list:

            branch_type = branch_list_input[0]
            node_id1, node_id2 = branch_list_input[1], branch_list_input[2]

            if (branch_type == "JJ" or branch_type == "JJ2") and len(
                branch_list_input
            ) != 5:
                raise Exception(
                    "Incorrect number of parameters: specification of JJ input in "
                    f"line: {branch_list_input}"
                )
            elif (branch_type == "L" or branch_type == "C") and len(
                branch_list_input
            ) != 4:
                raise Exception(
                    "Incorrect number of parameters: specification of C or L "
                    f"in line: {branch_list_input}"
                )

            branch_params, var_dict = parse_branch_parameters(
                branch_list_input[3:], branch_type
            )

            for var in var_dict:
                if var in branch_var_dict:
                    raise Exception(str(var) + " has already been initialized.")
                branch_var_dict[var] = var_dict[var]
            for param in [
                param for param in branch_params if not isinstance(param, float)
            ]:
                if param not in branch_var_dict.keys():
                    raise Exception(str(param) + " has not been initialized.")

            parameters = branch_params

            if node_id1 == 0:
                branches.append(
                    Branch(
                        ground_node,
                        nodes[node_id2 - 1],
                        branch_type,
                        parameters,
                    )
                )
            elif node_id2 == 0:
                branches.append(
                    Branch(
                        nodes[node_id1 - 1],
                        ground_node,
                        branch_type,
                        parameters,
                    )
                )
            else:
                branches.append(
                    Branch(
                        nodes[node_id1 - 1],
                        nodes[node_id2 - 1],
                        branch_type,
                        parameters,
                    )
                )
        return branches, branch_var_dict

    @classmethod
    def from_yaml(
        cls,
        input_string: str,
        from_file: bool = True,
        basis_completion: str = "heuristic",
        initiate_sym_calc: bool = True,
    ):
        """
        Constructs the instance of Circuit from an input string. Here is an example of
        an input string that is used to initiate an object of the
        class `SymbolicCircuit`:

            ```
            #zero-pi.yaml
            nodes    : 4
            # zero-pi
            branches:
            - [JJ, 1,2, EJ = 10, 20]
            - [JJ, 3,4, 10, 20]
            - [L, 2,3, 0.008]
            - [L, 4,1, 0.008]
            - [C, 1,3, 0.02]
            - [C, 2,4, 0.02]
            ```

        Parameters
        ----------
        input_string:
            String describing the number of nodes and branches connecting then along
            with their parameters
        from_file:
            Set to True by default, when a file name should be provided to
            `input_string`, else the circuit graph description in YAML should be
            provided as a string.
        basis_completion:
            choices: "heuristic" or "canonical"; used to choose a type of basis
            for completing the transformation matrix. Set to "heuristic" by default.
        initiate_sym_calc:
            set to True by default. Initiates the object attributes by calling
            the function `initiate_symboliccircuit` method when set to True.
            Set to False for debugging.

        Returns
        -------
            Instance of the class `SymbolicCircuit`
        """
        if from_file:
            file = open(input_string, "r")
            circuit_desc = file.read()
            file.close()
        else:
            circuit_desc = input_string

        input_dictionary = yaml.load(circuit_desc, Loader=yaml.FullLoader)

        ground_node, nodes = cls._parse_nodes(input_dictionary["branches"])

        branches, branch_var_dict = cls._parse_branches(
            input_dictionary["branches"], nodes, ground_node
        )

        circuit = cls(
            nodes,
            branches,
            ground_node=ground_node,
            branch_var_dict=branch_var_dict,
            basis_completion=basis_completion,
            initiate_sym_calc=initiate_sym_calc,
            input_string=circuit_desc,
        )

        return circuit

    def _independent_modes(
        self,
        branch_subset: List[Branch],
        single_nodes: bool = True,
        basisvec_entries: Optional[List[int]] = None,
    ):
        """
        Returns the vectors which span a subspace where there is no generalized flux
        difference across the branches present in the branch_subset.

        Parameters
        ----------
        single_nodes:
            if the single nodes are taken into consideration for basis vectors.
        """
        if basisvec_entries is None:
            basisvec_entries = [1, 0]

        nodes_copy = self.nodes.copy()  # copying self.nodes as it is being modified

        if self.is_grounded:  # needed as ground node is not included in self.nodes
            nodes_copy.append(self.ground_node)

        for node in nodes_copy:  # reset the node markers
            node.marker = 0

        # step 2: finding the maximum connected set of independent branches in
        # branch_subset, then identifying the sets of nodes in each of those sets
        branch_subset_copy = branch_subset.copy()

        max_connected_subgraphs = []  # list containing the maximum connected subgraphs

        while (
            len(branch_subset_copy) > 0
        ):  # while loop ends when all the branches are sorted
            b_0 = branch_subset_copy.pop(0)
            max_connected_subgraph = [b_0]

            while not self.are_branchsets_disconnected(
                max_connected_subgraph, branch_subset_copy
            ):
                for b1 in branch_subset_copy:
                    for b2 in max_connected_subgraph:
                        if b1.is_connected(b2):
                            max_connected_subgraph.append(b1)
                            branch_subset_copy.remove(b1)
                            break
            max_connected_subgraphs.append(max_connected_subgraph)

        # finding the nodes in each of the maximum connected subgraph
        nodes_in_max_connected_branchsets = [
            list(set(sum([branch.nodes for branch in branch_set], ())))
            for branch_set in max_connected_subgraphs
        ]

        # using node.marker to mark the maximum connected subgraph to which a node
        # belongs
        for node_set_index, node_set in enumerate(nodes_in_max_connected_branchsets):
            for node in node_set:
                if any([n.is_ground() for n in node_set]):
                    node.marker = -1
                else:
                    node.marker = node_set_index + 1

        # marking ground nodes seperately
        for node in nodes_copy:
            if node.is_ground():
                node.marker = -1

        node_branch_set_indices = [
            node.marker for node in nodes_copy
        ]  # identifies which node belongs to which maximum connected subgraphs;
        # different numbers on two nodes indicates that they are not connected through
        # any of the branches in branch_subset. 0 implies the node does not belong to
        # any of the branches in max connected branch subsets and -1 implies the max
        # connected branch set is connected to ground.

        # step 3: Finding the linearly independent vectors spanning the vector space
        # represented by branch_set_index
        basis = []

        unique_branch_set_markers = list(set(node_branch_set_indices))
        # removing the marker -1 as it is grounded.
        branch_set_markers_ungrounded = [
            marker for marker in unique_branch_set_markers if marker != -1
        ]

        for index in branch_set_markers_ungrounded:
            basis.append(
                [
                    basisvec_entries[0] if i == index else basisvec_entries[1]
                    for i in node_branch_set_indices
                ]
            )

        if single_nodes:  # taking the case where the node_branch_set_index is 0
            single_node_modes = []
            if node_branch_set_indices.count(0) > 0:
                ref_vector = [
                    basisvec_entries[0] if i == 0 else basisvec_entries[1]
                    for i in node_branch_set_indices
                ]
                positions = [
                    index
                    for index, num in enumerate(ref_vector)
                    if num == basisvec_entries[0]
                ]
                for pos in positions:
                    single_node_modes.append(
                        [
                            basisvec_entries[0] if x == pos else basisvec_entries[1]
                            for x, num in enumerate(node_branch_set_indices)
                        ]
                    )

            for mode in single_node_modes:
                mat = np.array(basis + [mode])
                if np.linalg.matrix_rank(mat) == len(mat):
                    basis.append(mode)

        if (
            self.is_grounded
        ):  # if grounded remove the last column and first row corresponding to the
            basis = [i[:-1] for i in basis]

        return basis

    @staticmethod
    def _mode_in_subspace(mode, subspace) -> bool:
        """
        Method to check if the vector mode is a part of the subspace provided as a set
        of vectors

        Parameters
        ----------
        mode:
            numpy ndarray of one dimension.
        subspace:
            numpy ndarray which represents a collection of basis vectors for a vector
            subspace
        """
        if len(subspace) == 0:
            return False
        matrix = np.vstack([subspace, np.array(mode)])
        return np.linalg.matrix_rank(matrix) == len(subspace)

    def check_transformation_matrix(
        self, transformation_matrix: ndarray, enable_warnings: bool = True
    ):
        """
        Method to identify the different modes in the transformation matrix provided by
        the user.

        Parameters
        ----------
        transformation_matrix:
            numpy ndarray which is a square matrix having the dimensions of the number
            of nodes present in the circuit.
        warnings:
            If False, will not raise the warnings regarding any unidentified modes. It
            is set to True by default.

        Returns
        -------
            A dictionary of lists which has the variable indices classified with
            var indices corresponding to the rows of the transformation matrix
        """
        # basic check to see if the matrix is invertible
        if np.linalg.det(transformation_matrix) == 0:
            raise Exception("The transformation matrix provided is not invertible.")

        # find all the different types of modes present in the circuit.

        # *************************** Finding the Periodic Modes **********************
        selected_branches = [branch for branch in self.branches if branch.type == "L"]
        periodic_modes = self._independent_modes(selected_branches)

        # *************************** Finding the frozen modes **********************
        selected_branches = [branch for branch in self.branches if branch.type != "L"]
        frozen_modes = self._independent_modes(selected_branches, single_nodes=True)

        # *************************** Finding the Cyclic Modes ****************
        selected_branches = [branch for branch in self.branches if branch.type != "C"]
        free_modes = self._independent_modes(selected_branches)

        # ***************************# Finding the LC Modes ****************
        selected_branches = [branch for branch in self.branches if branch.type == "JJ"]
        LC_modes = self._independent_modes(selected_branches, single_nodes=False)

        # ******************* including the Σ mode ****************
        Σ = [1] * len(self.nodes)
        if not self.is_grounded:  # only append if the circuit is not grounded
            mat = np.array(frozen_modes + [Σ])
            # check to see if the vectors are still independent
            if np.linalg.matrix_rank(mat) < len(frozen_modes) + 1:
                frozen_modes = frozen_modes[1:] + [Σ]
            else:
                frozen_modes.append(Σ)

        # *********** Adding periodic, free and extended modes to frozen ************
        modes = []  # starting with the frozen modes

        for m in (
            frozen_modes + free_modes + periodic_modes + LC_modes  # + extended_modes
        ):  # This order is important
            if not self._mode_in_subspace(m, modes):
                modes.append(m)

        for m in LC_modes:  # adding the LC modes to the basis
            if not self._mode_in_subspace(m, modes):
                modes.append(m)

        var_categories_circuit: Dict[str, list] = {
            "periodic": [],
            "extended": [],
            "free": [],
            "frozen": [],
        }

        for x, mode in enumerate(modes):
            # calculate the number of periodic modes
            if self._mode_in_subspace(Σ, [mode]) and not self.is_grounded:
                continue

            if self._mode_in_subspace(mode, frozen_modes):
                var_categories_circuit["frozen"].append(x + 1)
                continue

            if self._mode_in_subspace(mode, free_modes):
                var_categories_circuit["free"].append(x + 1)
                continue

            if self._mode_in_subspace(mode, periodic_modes):
                var_categories_circuit["periodic"].append(x + 1)
                continue

            # Any mode which survived the above conditionals is an extended mode
            var_categories_circuit["extended"].append(x + 1)

        # Classifying the modes given in the transformation by the user

        user_given_modes = transformation_matrix.transpose()

        var_categories_user: Dict[str, list] = {
            "periodic": [],
            "extended": [],
            "free": [],
            "frozen": [],
        }

        for x, mode in enumerate(user_given_modes):
            # calculate the number of periodic modes
            if self._mode_in_subspace(Σ, [mode]) and not self.is_grounded:
                continue

            if self._mode_in_subspace(mode, frozen_modes):
                var_categories_user["frozen"].append(x + 1)
                continue

            if self._mode_in_subspace(mode, free_modes):
                var_categories_user["free"].append(x + 1)
                continue

            if self._mode_in_subspace(mode, periodic_modes):
                var_categories_user["periodic"].append(x + 1)
                continue

            # Any mode which survived the above conditionals is an extended mode
            var_categories_user["extended"].append(x + 1)

        # comparing the modes in the user defined and the code generated transformation

        mode_types = ["periodic", "extended", "free", "frozen"]

        for mode_type in mode_types:
            num_extra_modes = len(var_categories_circuit[mode_type]) - len(
                var_categories_user[mode_type]
            )
            if num_extra_modes > 0 and enable_warnings:
                warnings.warn(
                    "Number of extra "
                    + mode_type
                    + " modes found: "
                    + str(num_extra_modes)
                    + "\n"
                )

        return var_categories_user

    def variable_transformation_matrix(self) -> Tuple[ndarray, Dict[str, List[int]]]:
        """
        Evaluates the boundary conditions and constructs the variable transformation
        matrix, which is returned along with the dictionary `var_categories` which
        classifies the types of variables present in the circuit.

        Returns
        -------
            tuple of transformation matrix for the node variables and `var_categories`
            dict which classifies the variable types for each variable index
        """

        # ****************  Finding the Periodic Modes ****************
        selected_branches = [branch for branch in self.branches if branch.type == "L"]
        periodic_modes = self._independent_modes(selected_branches)

        # ****************  Finding the frozen modes ****************
        selected_branches = [branch for branch in self.branches if branch.type != "L"]
        frozen_modes = self._independent_modes(selected_branches, single_nodes=True)

        # **************** Finding the Cyclic Modes ****************
        selected_branches = [branch for branch in self.branches if branch.type != "C"]
        free_modes = self._independent_modes(selected_branches)

        # ****************  including the Σ mode ****************
        Σ = [1] * len(self.nodes)
        if not self.is_grounded:  # only append if the circuit is not grounded
            mat = np.array(frozen_modes + [Σ])
            # check to see if the vectors are still independent
            if np.linalg.matrix_rank(mat) < len(frozen_modes) + 1:
                frozen_modes = frozen_modes[1:] + [Σ]
            else:
                frozen_modes.append(Σ)

        # **************** Finding the LC Modes ****************
        selected_branches = [branch for branch in self.branches if branch.type == "JJ"]
        LC_modes = self._independent_modes(
            selected_branches, single_nodes=False, basisvec_entries=[-1, 1]
        )

        # **************** Adding frozen, free, periodic , LC and extended modes ****
        modes = []  # starting with an empty list

        for m in (
            frozen_modes + free_modes + periodic_modes + LC_modes  # + extended_modes
        ):  # This order is important
            mat = np.array(modes + [m])
            if np.linalg.matrix_rank(mat) == len(mat):
                modes.append(m)

        # ********** Completing the Basis ****************
        # step 4: construct the new set of basis vectors

        # constructing a standard basis
        node_count = len(self.nodes)
        standard_basis = [np.ones(node_count)]

        vector_ref = np.zeros(node_count)
        if node_count > 2:
            vector_ref[: node_count - 2] = 1
        else:
            vector_ref[: node_count - 1] = 1

        vector_set = list((itertools.permutations(vector_ref, node_count)))
        item = 0
        while np.linalg.matrix_rank(np.array(standard_basis)) < node_count:
            a = vector_set[item]
            item += 1
            mat = np.array(standard_basis + [a])
            if np.linalg.matrix_rank(mat) == len(mat):
                standard_basis = standard_basis + [list(a)]

        standard_basis = np.array(standard_basis)

        if self.basis_completion == "canonical":
            standard_basis = np.identity(len(self.nodes))

        new_basis = modes.copy()

        for m in standard_basis:  # completing the basis
            mat = np.array([i for i in new_basis] + [m])
            if np.linalg.matrix_rank(mat) == len(mat):
                new_basis.append(m)

        new_basis = np.array(new_basis)

        # sorting the basis so that the free, periodic and frozen variables occur at
        # the beginning.
        if not self.is_grounded:
            pos_Σ = [i for i in range(len(new_basis)) if new_basis[i].tolist() == Σ]
        else:
            pos_Σ = []

        pos_free = [
            i
            for i in range(len(new_basis))
            if i not in pos_Σ
            if new_basis[i].tolist() in free_modes
        ]
        pos_periodic = [
            i
            for i in range(len(new_basis))
            if i not in pos_Σ
            if i not in pos_free
            if new_basis[i].tolist() in periodic_modes
        ]
        pos_frozen = [
            i
            for i in range(len(new_basis))
            if i not in pos_Σ
            if i not in pos_free
            if i not in pos_periodic
            if new_basis[i].tolist() in frozen_modes
        ]
        pos_rest = [
            i
            for i in range(len(new_basis))
            if i not in pos_Σ
            if i not in pos_free
            if i not in pos_periodic
            if i not in pos_frozen
        ]
        pos_list = pos_periodic + pos_rest + pos_free + pos_frozen + pos_Σ
        # transforming the new_basis matrix
        new_basis = new_basis[pos_list].T

        # saving the variable identification to a dict
        var_categories = {
            "periodic": [
                i + 1 for i in range(len(pos_list)) if pos_list[i] in pos_periodic
            ],
            "extended": [
                i + 1 for i in range(len(pos_list)) if pos_list[i] in pos_rest
            ],
            "free": [i + 1 for i in range(len(pos_list)) if pos_list[i] in pos_free],
            "frozen": [
                i + 1 for i in range(len(pos_list)) if pos_list[i] in pos_frozen
            ],
        }

        return np.array(new_basis), var_categories

    def update_param_init_val(self, param_name, value):
        """
        Updates the param init val for param_name
        """
        for index, param in enumerate(list(self.symbolic_params.keys())):
            if param_name == param.name:
                self.symbolic_params[param] = value
                break
        if self.is_purely_harmonic:
            (
                self.normal_mode_freqs,
                self.transformation_matrix,
            ) = self.purely_harmonic_transformation()
            self.configure()

    def _junction_terms(self):
        terms = 0
        # looping over all the junction terms
        junction_branches = [branch for branch in self.branches if branch.type == "JJ"]
        for jj_branch in junction_branches:
            # adding external flux
            phi_ext = 0
            if jj_branch in self.closure_branches:
                index = self.closure_branches.index(jj_branch)
                phi_ext += self.external_fluxes[index]

            # if loop to check for the presence of ground node
            if jj_branch.nodes[1].id == 0:
                terms += -jj_branch.parameters["EJ"] * sympy.cos(
                    -symbols(f"φ{jj_branch.nodes[0].id}") + phi_ext
                )
            elif jj_branch.nodes[0].id == 0:
                terms += -jj_branch.parameters["EJ"] * sympy.cos(
                    symbols(f"φ{jj_branch.nodes[1].id}") + phi_ext
                )
            else:
                terms += -jj_branch.parameters["EJ"] * sympy.cos(
                    symbols(f"φ{jj_branch.nodes[1].id}")
                    - symbols(f"φ{jj_branch.nodes[0].id}")
                    + phi_ext
                )
        return terms

    def _JJ2_terms(self):
        terms = 0
        # looping over all the JJ2 branches
        for jj2_branch in [t for t in self.branches if t.type == "JJ2"]:
            # adding external flux
            phi_ext = 0
            if jj2_branch in self.closure_branches:
                index = self.closure_branches.index(jj2_branch)
                phi_ext += self.external_fluxes[index]

            # if loop to check for the presence of ground node
            if jj2_branch.nodes[1].id == 0:
                terms += -jj2_branch.parameters["EJ"] * sympy.cos(
                    2 * (-symbols(f"φ" + str(jj2_branch.nodes[0].id)) + phi_ext)
                )
            elif jj2_branch.nodes[0].id == 0:
                terms += -jj2_branch.parameters["EJ"] * sympy.cos(
                    2 * (symbols(f"φ{jj2_branch.nodes[1].id}") + phi_ext)
                )
            else:
                terms += -jj2_branch.parameters["EJ"] * sympy.cos(
                    2
                    * (
                        symbols(f"φ{jj2_branch.nodes[1].id}")
                        - symbols(f"φ{jj2_branch.nodes[0].id}")
                        + phi_ext
                    )
                )
        return terms

    def _inductance_matrix(self, substitute_params: bool = False):
        """
        Generate a inductance matrix for the circuit

        Parameters
        ----------
        substitute_params:
            when set to True all the symbolic branch parameters are substituted with
            their corresponding attributes in float, by default False

        Returns
        -------
        _type_
            _description_
        """
        branches_with_inductance = [
            branch for branch in self.branches if branch.type == "L"
        ]

        param_init_vals_dict = self.symbolic_params

        # filling the non-diagonal entries
        if not self.is_grounded:
            num_nodes = len(self.nodes)
            if not self.is_any_branch_parameter_symbolic() or substitute_params:
                L_mat = np.zeros([num_nodes, num_nodes])
            else:
                L_mat = sympy.zeros(num_nodes)
        else:
            num_nodes = len(self.nodes) + 1
            if not self.is_any_branch_parameter_symbolic() or substitute_params:
                L_mat = np.zeros([num_nodes, num_nodes])
            else:
                L_mat = sympy.zeros(num_nodes)

        for branch in branches_with_inductance:
            if len(set(branch.nodes)) > 1:  # branch if shorted is not considered
                inductance = branch.parameters["EL"]
                if type(inductance) != float and substitute_params:
                    inductance = param_init_vals_dict[inductance]
                if self.is_grounded:
                    L_mat[branch.nodes[0].id, branch.nodes[1].id] += -inductance
                else:
                    L_mat[branch.nodes[0].id - 1, branch.nodes[1].id - 1] += -inductance

        if not self.is_any_branch_parameter_symbolic() or substitute_params:
            L_mat = L_mat + L_mat.T - np.diag(L_mat.diagonal())
        else:
            L_mat = L_mat + L_mat.T - sympy.diag(*L_mat.diagonal())

        for i in range(L_mat.shape[0]):  # filling the diagonal entries
            L_mat[i, i] = -np.sum(L_mat[i, :])

        if self.is_grounded:  # if grounded remove the 0th column and row from L_mat
            L_mat = L_mat[1:, 1:]
        return L_mat

    def _capacitance_matrix(self, substitute_params: bool = False):
        """
        Generate a capacitance matrix for the circuit

        Parameters
        ----------
        substitute_params:
            when set to True all the symbolic branch parameters are substituted with
            their corresponding attributes in float, by default False

        Returns
        -------
        _type_
            _description_
        """
        branches_with_capacitance = [
            branch for branch in self.branches if branch.type in ["C", "JJ", "JJ2"]
        ]
        capacitance_param_for_branch_type = {
            "C": "EC",
            "JJ": "ECJ",
            "JJ2": "ECJ",
        }

        param_init_vals_dict = self.symbolic_params

        # filling the non-diagonal entries
        if not self.is_grounded:
            num_nodes = len(self.nodes)
            if not self.is_any_branch_parameter_symbolic() or substitute_params:
                C_mat = np.zeros([num_nodes, num_nodes])
            else:
                C_mat = sympy.zeros(num_nodes)
        else:
            num_nodes = len(self.nodes) + 1
            if not self.is_any_branch_parameter_symbolic() or substitute_params:
                C_mat = np.zeros([num_nodes, num_nodes])
            else:
                C_mat = sympy.zeros(num_nodes)

        for branch in branches_with_capacitance:
            if len(set(branch.nodes)) > 1:  # branch if shorted is not considered
                capacitance = branch.parameters[
                    capacitance_param_for_branch_type[branch.type]
                ]
                if type(capacitance) != float and substitute_params:
                    capacitance = param_init_vals_dict[capacitance]
                if self.is_grounded:
                    C_mat[branch.nodes[0].id, branch.nodes[1].id] += -1 / (
                        capacitance * 8
                    )
                else:
                    C_mat[branch.nodes[0].id - 1, branch.nodes[1].id - 1] += -1 / (
                        capacitance * 8
                    )

        if not self.is_any_branch_parameter_symbolic() or substitute_params:
            C_mat = C_mat + C_mat.T - np.diag(C_mat.diagonal())
        else:
            C_mat = C_mat + C_mat.T - sympy.diag(*C_mat.diagonal())

        for i in range(C_mat.shape[0]):  # filling the diagonal entries
            C_mat[i, i] = -np.sum(C_mat[i, :])

        if self.is_grounded:  # if grounded remove the 0th column and row from C_mat
            C_mat = C_mat[1:, 1:]
        return C_mat

    def _capacitor_terms(self):
        terms = 0
        branches_with_capacitance = [
            branch
            for branch in self.branches
            if branch.type == "C" or branch.type == "JJ" or branch.type == "JJ2"
        ]
        for c_branch in branches_with_capacitance:
            element_param = {"C": "EC", "JJ": "ECJ", "JJ2": "ECJ"}

            if c_branch.nodes[1].id == 0:
                terms += (
                    1
                    / (16 * c_branch.parameters[element_param[c_branch.type]])
                    * (symbols(f"vφ{c_branch.nodes[0].id}")) ** 2
                )
            elif c_branch.nodes[0].id == 0:
                terms += (
                    1
                    / (16 * c_branch.parameters[element_param[c_branch.type]])
                    * (-symbols(f"vφ{c_branch.nodes[1].id}")) ** 2
                )
            else:
                terms += (
                    1
                    / (16 * c_branch.parameters[element_param[c_branch.type]])
                    * (
                        symbols(f"vφ{c_branch.nodes[1].id}")
                        - symbols(f"vφ{c_branch.nodes[0].id}")
                    )
                    ** 2
                )
        return terms

    def _inductor_terms(self):
        terms = 0
        for l_branch in [branch for branch in self.branches if branch.type == "L"]:
            # adding external flux
            phi_ext = 0
            if l_branch in self.closure_branches:
                index = self.closure_branches.index(l_branch)
                phi_ext += self.external_fluxes[index]

            if l_branch.nodes[0].id == 0:
                terms += (
                    0.5
                    * l_branch.parameters["EL"]
                    * (symbols(f"φ{l_branch.nodes[1].id}") + phi_ext) ** 2
                )
            elif l_branch.nodes[1].id == 0:
                terms += (
                    0.5
                    * l_branch.parameters["EL"]
                    * (-symbols(f"φ{l_branch.nodes[0].id}") + phi_ext) ** 2
                )
            else:
                terms += (
                    0.5
                    * l_branch.parameters["EL"]
                    * (
                        symbols(f"φ{l_branch.nodes[1].id}")
                        - symbols(f"φ{l_branch.nodes[0].id}")
                        + phi_ext
                    )
                    ** 2
                )
        return terms

    def _spanning_tree(self):
        r"""
        Returns a spanning tree (as a list of branches) for the given instance. Notice that
        if the circuit contains multiple capacitive islands, the returned spanning tree will
        not include the capacitive twig between two capacitive islands.

        This function also returns all the branches that form superconducting loops, and a
        list of lists of nodes (node_sets), which keeps the generation info for nodes, e.g.,
        for the following spanning tree:

                   /---Node(2)
        Node(1)---'
                   '---Node(3)---Node(4)

        has the node_sets returned as [[Node(1)], [Node(2),Node(3)], [Node(4)]]

        Returns
        -------
            A spanning tree as a list of branches, which does not include capacitor branches,
            a list of branches that forms superconducting loops, and a list of lists of nodes
            (node_sets), which keeps the generation info for nodes of branches on the path.
        """

        # making a deep copy to make sure that the original instance is unaffected
        circ_copy = SymbolicCircuit.from_yaml(
            self.input_string, from_file=False, initiate_sym_calc=False
        )

        # **************** removing all the capacitive branches and updating the nodes *
        # identifying capacitive branches
        capacitor_branches = [
            branch for branch in list(circ_copy.branches) if branch.type == "C"
        ]
        for c_branch in capacitor_branches:
            for (
                node
            ) in (
                c_branch.nodes
            ):  # updating the branches attribute for each node that this branch
                # connects
                node.branches = [b for b in node.branches if b is not c_branch]
            circ_copy.branches.remove(c_branch)  # removing the branch

        num_float_nodes = 1
        while num_float_nodes > 0:  # breaks when no floating nodes are detected
            num_float_nodes = 0  # setting
            for node in circ_copy.nodes:
                if len(node.branches) == 0:
                    circ_copy.nodes.remove(node)
                    num_float_nodes += 1
                    continue
                if len(node.branches) == 1:
                    branches_connected_to_node = node.branches[0]
                    circ_copy.branches.remove(branches_connected_to_node)
                    for new_node in branches_connected_to_node.nodes:
                        if new_node != node:
                            new_node.branches = [
                                i
                                for i in new_node.branches
                                if i is not branches_connected_to_node
                            ]
                            num_float_nodes += 1
                            continue
                        else:
                            circ_copy.nodes.remove(node)

        if circ_copy.nodes == []:
            return [], [], []
        # *****************************************************************************

        # **************** Constructing the node_sets ***************
        if circ_copy.is_grounded:
            node_sets = [[circ_copy.ground_node]]
        else:
            node_sets = [
                [circ_copy.nodes[0]]
            ]  # starting with the first set that has the first node as the only element

        num_nodes = len(circ_copy.nodes)
        # this needs to be done as the ground node is not included in self.nodes
        if circ_copy.is_grounded:
            num_nodes += 1

        # finding all the sets of nodes and filling node_sets
        node_set_index = 0
        while (
            len(sum(node_sets, []))
            < num_nodes  # checking to see if all the nodes are present in node_sets
        ):
            node_set = []

            # code to handle two different capacitive islands in the circuit.
            if node_sets[node_set_index] == []:
                for node in circ_copy.nodes:
                    if node not in flatten_list(node_sets):
                        node_sets[node_set_index].append(node)
                        break

            for node in node_sets[node_set_index]:
                node_set += node.connected_nodes("all")

            node_set = [
                x
                for x in list(set(node_set))
                if x not in [q for p in node_sets[: node_set_index + 1] for q in p]
            ]
            if node_set:
                node_set.sort(key=lambda x: x.id)

            node_sets.append(node_set)
            node_set_index += 1
        # ***************************

        # **************** constructing the spanning tree ##########
        tree_copy = []  # tree having branches of the instance that is copied

        def connecting_branches(n1: Node, n2: Node):
            return [branch for branch in n1.branches if branch in n2.branches]

        # find the branch connecting this node to another node in a previous node set.
        for index, node_set in enumerate(node_sets):
            if index == 0:
                continue
            for node in node_set:
                for prev_node in node_sets[index - 1]:
                    if len(connecting_branches(node, prev_node)) != 0:
                        tree_copy.append(connecting_branches(node, prev_node)[0])
                        break

        # ************* selecting the appropriate branches from circ as from circ_copy #
        def is_same_branch(branch_1: Branch, branch_2: Branch):
            branch_1_dict = branch_1.__dict__
            branch_2_dict = branch_2.__dict__
            if (
                branch_1_dict["type"] == branch_2_dict["type"]
                and branch_1_dict["parameters"] == branch_2_dict["parameters"]
            ):
                if [i.id for i in branch_1_dict["nodes"]] == [
                    i.id for i in branch_2_dict["nodes"]
                ]:
                    return True
                else:
                    return False
            else:
                return False

        tree = []  # tree having branches of the current instance
        for c_branch in tree_copy:
            tree += [b for b in self.branches if is_same_branch(c_branch, b)]

        # as the capacitors are removed to form the spanning tree, and as a result
        # floating branches as well, the set of all branches which form the
        # superconducting loops would be in circ_copy.
        superconducting_loop_branches = []
        for branch_copy in circ_copy.branches:
            for branch in self.branches:
                if is_same_branch(branch, branch_copy):
                    superconducting_loop_branches.append(branch)

        return tree, superconducting_loop_branches, node_sets

    def _closure_branches(self):
        r"""
        Returns and stores the closure branches in the circuit.
        """
        tree, superconducting_loop_branches, node_sets = self._spanning_tree()
        if tree == []:
            closure_branches = []
        else:
            closure_branches = [
                branch for branch in superconducting_loop_branches if branch not in tree
            ]
        return closure_branches

    def _find_path_to_root(
        self, node: Node
    ) -> Tuple[int, List["Node"], List["Branch"]]:
        r"""
        Returns all the nodes and branches in the spanning tree path between the
        input node and the root of the spanning tree. Also returns the distance
        (generation) between the input node and the root node. The root of the spanning
        tree is node 0 if there is a physical ground node, otherwise it is node 1.

        Notice that the branches that sit on the boundaries of capacitive islands are
        not included in the branch list.

        Parameters
        ----------
        node: Node
            Node variable which is the input

        Returns
        -------
            An integer for the generation number, a list of ancestor nodes, and a list
            of branches on the path
        """
        # extract spanning tree node_sets (to determine the generation of the node)
        tree, superconducting_loop_branches, node_sets = self._spanning_tree()
        # find out the generation number of the node in the spanning tree
        # generation number begins from 0
        for igen, nodes in enumerate(node_sets):
            nodes_id = [node.id for node in nodes]
            if node.id in nodes_id:
                generation = igen
                break
        # find out the path from the node to the root
        current_node = node
        ancestor_nodes_list = []
        branch_path_to_root = []
        # looping over the parent generations
        for istep in range(generation - 1, -1, -1):
            # finding the parent of the current_node, and the branch that links the
            # parent and current_node
            for branch in tree:
                nodes_id = [node.id for node in node_sets[istep]]
                if (branch.nodes[1].id == current_node.id) and (
                    branch.nodes[0].id in nodes_id
                ):
                    ancestor_nodes_list.append(branch.nodes[0])
                    branch_path_to_root.append(branch)
                    current_node = branch.nodes[0]
                    break
                elif (branch.nodes[0].id == current_node.id) and (
                    branch.nodes[1].id in nodes_id
                ):
                    ancestor_nodes_list.append(branch.nodes[1])
                    branch_path_to_root.append(branch)
                    current_node = branch.nodes[1]
                    break
        ancestor_nodes_list.reverse()
        branch_path_to_root.reverse()
        return generation, ancestor_nodes_list, branch_path_to_root

    def _find_loop(self, closure_branch: Branch) -> List["Branch"]:
        r"""
        Find out the loop that is closed by the closure branch

        Parameters
        ----------
        closure_branch: Branch
            The input closure branch

        Returns
        -------
            A list of branches that corresponds to the loop closed by the closure branch
        """
        # find out ancestor nodes, path to root and generation number for each node in the
        # closure branch
        gen_1, ancestors_1, path_1 = self._find_path_to_root(closure_branch.nodes[0])
        gen_2, ancestors_2, path_2 = self._find_path_to_root(closure_branch.nodes[1])
        # find branches that are not common in the paths, and then add the closure branch to form the loop
        loop = (
            list(set(path_1) - set(path_2))
            + list(set(path_2) - set(path_1))
            + [closure_branch]
        )
        return loop

    def _set_external_fluxes(self, closure_branches: List[Branch] = None):
        # setting the class properties

        if self.is_purely_harmonic:
            self.external_fluxes = []
            self.closure_branches = []
            return 0

        closure_branches = closure_branches or self._closure_branches()
        closure_branches = [branch for branch in closure_branches if branch.type != "C"]

        if len(closure_branches) > 0:
            self.closure_branches = closure_branches
            self.external_fluxes = [
                symbols("Φ" + str(i + 1)) for i in range(len(closure_branches))
            ]

    def _set_offset_charges(self):
        """
        Create the offset charge variables and store in class attribute offset_charges
        """
        self.offset_charges = []
        for p in self.var_categories["periodic"]:
            self.offset_charges = self.offset_charges + [symbols(f"ng{p}")]

    @staticmethod
    def round_symbolic_expr(expr: sympy.Expr, number_of_digits: int) -> sympy.Expr:
        rounded_expr = expr.expand()
        for term in sympy.preorder_traversal(expr.expand()):
            if isinstance(term, sympy.Float):
                rounded_expr = rounded_expr.subs(term, round(term, number_of_digits))
        return rounded_expr

    def generate_symbolic_lagrangian(
        self,
    ) -> Tuple[sympy.Expr, sympy.Expr, sympy.Expr, sympy.Expr]:
        r"""
        Returns four symbolic expressions: lagrangian_θ, potential_θ, lagrangian_φ,
        potential_φ, where θ represents the set of new variables and φ represents
        the set of node variables
        """
        transformation_matrix = self.transformation_matrix

        # defining the φ variables
        φ_dot_vars = [symbols(f"vφ{i}") for i in range(1, len(self.nodes) + 1)]

        # defining the θ variables
        θ_vars = [symbols(f"θ{i}") for i in range(1, len(self.nodes) + 1)]
        # defining the θ dot variables
        θ_dot_vars = [symbols(f"vθ{i}") for i in range(1, len(self.nodes) + 1)]
        # writing φ in terms of θ variables
        φ_vars_θ = transformation_matrix.dot(θ_vars)
        # writing φ dot vars in terms of θ variables
        φ_dot_vars_θ = transformation_matrix.dot(θ_dot_vars)

        # C_terms = self._C_terms()
        C_mat = self._capacitance_matrix()
        if not self.is_any_branch_parameter_symbolic():
            # in terms of node variables
            C_terms_φ = C_mat.dot(φ_dot_vars).dot(φ_dot_vars) * 0.5
            # in terms of new variables
            C_terms_θ = C_mat.dot(φ_dot_vars_θ).dot(φ_dot_vars_θ) * 0.5
        else:
            C_terms_φ = (sympy.Matrix(φ_dot_vars).T * C_mat * sympy.Matrix(φ_dot_vars))[
                0
            ] * 0.5  # in terms of node variables
            C_terms_θ = (
                sympy.Matrix(φ_dot_vars_θ).T * C_mat * sympy.Matrix(φ_dot_vars_θ)
            )[
                0
            ] * 0.5  # in terms of new variables

        inductor_terms_φ = self._inductor_terms()

        JJ_terms_φ = self._junction_terms() + self._JJ2_terms()

        lagrangian_φ = C_terms_φ - inductor_terms_φ - JJ_terms_φ

        potential_φ = inductor_terms_φ + JJ_terms_φ
        potential_θ = (
            potential_φ.copy()
        )  # copying the potential in terms of the old variables to make substitutions

        for index in range(len(self.nodes)):  # converting potential to new variables
            potential_θ = potential_θ.subs(symbols(f"φ{index + 1}"), φ_vars_θ[index])

        # eliminating the frozen variables
        for frozen_var_index in self.var_categories["frozen"]:
            sub = sympy.solve(
                potential_θ.diff(symbols(f"θ{frozen_var_index}")),
                symbols(f"θ{frozen_var_index}"),
            )
            potential_θ = potential_θ.replace(symbols(f"θ{frozen_var_index}"), sub[0])

        potential_θ = self.round_symbolic_expr(potential_θ, 10)
        lagrangian_θ = C_terms_θ - potential_θ

        return lagrangian_θ, potential_θ, lagrangian_φ, potential_φ

    def generate_symbolic_hamiltonian(self, substitute_params=False) -> sympy.Expr:
        r"""
        Returns the Hamiltonian of the circuit in terms of the new variables
        :math:`\theta_i`.

        Parameters
        ----------
        substitute_params:
            When set to True, the symbols defined for branch parameters will be
            substituted with the numerical values in the respective Circuit attributes.
        """

        transformation_matrix = self.transformation_matrix

        # Excluding the frozen modes based on how they are organized in the method
        # variable_transformation_matrix
        if self.is_grounded:
            num_frozen_modes = len(self.var_categories["frozen"])
        else:
            num_frozen_modes = len(self.var_categories["frozen"]) + 1
        num_nodes = len(self.nodes)

        # generating the C_mat_θ by inverting the capacitance matrix
        if self.is_any_branch_parameter_symbolic() and not substitute_params:
            C_mat_θ = (
                transformation_matrix.T
                * self._capacitance_matrix()
                * transformation_matrix
            )[
                0 : num_nodes - num_frozen_modes,
                0 : num_nodes - num_frozen_modes,
            ].inv()  # excluding the frozen modes
        else:
            C_mat_θ = np.linalg.inv(
                (
                    transformation_matrix.T
                    @ self._capacitance_matrix(substitute_params=substitute_params)
                    @ transformation_matrix
                )[
                    0 : num_nodes - num_frozen_modes,
                    0 : num_nodes - num_frozen_modes,
                ]
            )  # excluding the frozen modes

        p_θ_vars = [
            symbols(f"Q{i}") if i not in self.var_categories["free"]
            # replacing the free charge with 0, as it would not affect the circuit
            # Lagrangian.
            else 0
            for i in range(1, len(self.nodes) + 1 - num_frozen_modes)
        ]  # defining the momentum variables

        # generating the kinetic energy terms for the Hamiltonian
        if not self.is_any_branch_parameter_symbolic():
            C_terms_new = (
                C_mat_θ.dot(p_θ_vars).dot(p_θ_vars) * 0.5
            )  # in terms of new variables
        else:
            C_terms_new = (sympy.Matrix(p_θ_vars).T * C_mat_θ * sympy.Matrix(p_θ_vars))[
                0
            ] * 0.5  # in terms of new variables

        hamiltonian_symbolic = C_terms_new + self.potential_symbolic

        # adding the offset charge variables
        for var_index in self.var_categories["periodic"]:
            hamiltonian_symbolic = hamiltonian_symbolic.subs(
                symbols(f"Q{var_index}"),
                symbols(f"n{var_index}") + symbols(f"ng{var_index}"),
            )
        # rounding the decimals
        hamiltonian_rounded = self.round_symbolic_expr(hamiltonian_symbolic, 10)
        return hamiltonian_rounded<|MERGE_RESOLUTION|>--- conflicted
+++ resolved
@@ -17,11 +17,8 @@
 from typing import Any, Dict, List, Optional, Set, Tuple, Union
 
 import numpy as np
-<<<<<<< HEAD
 import scipy as sp
 import scqubits.io_utils.fileio_serializers as serializers
-=======
->>>>>>> c53bffc0
 import sympy
 import yaml
 
