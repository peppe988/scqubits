--- conflicted
+++ resolved
@@ -21,20 +21,28 @@
 import scqubits.io_utils.fileio_serializers as serializers
 import scqubits.settings as settings
 import scqubits.utils.misc as utils
-import scqubits.settings as settings
-
-FIRST_STENCIL_COEFFS = {3: [-1/2, 0, 1/2],
-                        5: [1/12, -2/3, 0, 2/3, -1/12],
-                        7: [-1/60, 3/20, -3/4, 0, 3/4, -3/20, 1/60],
-                        9: [1/280, -4/105, 1/5, -4/5, 0, 4/5, -1/5, 4/105, -1/280]
-                        }
-SECOND_STENCIL_COEFFS = {3: [1, -2, 1],
-                         5: [-1/12, 4/3, -5/2, 4/3, -1/12],
-                         7: [1/90, -3/20, 3/2, -49/18, 3/2, -3/20, 1/90],
-                         9: [-1/560, 8/315, -1/5, 8/5, -205/72, 8/5, -1/5, 8/315, -1/560]}
-
-
-def band_matrix(band_coeffs, band_offsets, dim, dtype=None, has_corners=False):
+
+FIRST_STENCIL_COEFFS: Dict[int, List[float]] = {
+    3: [-1/2, 0.0, 1/2],
+    5: [1/12, -2/3, 0.0, 2/3, -1/12],
+    7: [-1/60, 3/20, -3/4, 0.0, 3/4, -3/20, 1/60],
+    9: [1/280, -4/105, 1/5, -4/5, 0.0, 4/5, -1/5, 4/105, -1/280]
+}
+
+SECOND_STENCIL_COEFFS: Dict[int, List[float]] = {
+    3: [1, -2, 1],
+    5: [-1/12, 4/3, -5/2, 4/3, -1/12],
+    7: [1/90, -3/20, 3/2, -49/18, 3/2, -3/20, 1/90],
+    9: [-1/560, 8/315, -1/5, 8/5, -205/72, 8/5, -1/5, 8/315, -1/560]
+}
+
+
+def band_matrix(band_coeffs: Union[List[float], List[complex], ndarray],
+                band_offsets: Union[List[int], ndarray],
+                dim: int,
+                dtype: Any = None,
+                has_corners: bool = False
+                ) -> dia_matrix:
     """
     Returns a dim x dim sparse matrix with constant diagonals of values `band_coeffs[0]`, `band_coeffs[1]`, ...
     along the (off-)diagonals specified by the offsets `band_offsets[0]`, `band_offsets[1]`, ... The `has_corners`
@@ -42,19 +50,16 @@
     right corner and upper off-diagonals wrap into the bottom left corner.
     Parameters
     ----------
-    band_coeffs: list or ndarray
+    band_coeffs:
         each element of band_coeffs is a number to be assigned as a constant to the (off-)diagonals
-    band_offsets: list or ndarray of int
+    band_offsets:
         offsets specifying the positions of the (off-)diagonals
-    dim: int
+    dim:
         dimension of the matrix
-    dtype: dtype, optional
+    dtype:
         if not specified, dtype is inferred from the dtype of `band_vecs`
-    has_corners: bool, optional (default = False)
+    has_corners:
         if set to True, the off diagonals are wrapped into the opposing corners of the matrix
-    Returns
-    -------
-    scipy.sparse.dia_matrix
     """
     ones_vector = np.ones(dim)
     vectors = [ones_vector * number for number in band_coeffs]
@@ -75,64 +80,6 @@
         matrix.setdiag(corner_band, k=corner_offset)
     return matrix
 
-FIRST_STENCIL_COEFFS: Dict[int, List[float]] = {
-    3: [-1/2, 0.0, 1/2],
-    5: [1/12, -2/3, 0.0, 2/3, -1/12],
-    7: [-1/60, 3/20, -3/4, 0.0, 3/4, -3/20, 1/60],
-    9: [1/280, -4/105, 1/5, -4/5, 0.0, 4/5, -1/5, 4/105, -1/280]
-}
-
-SECOND_STENCIL_COEFFS: Dict[int, List[float]] = {
-    3: [1, -2, 1],
-    5: [-1/12, 4/3, -5/2, 4/3, -1/12],
-    7: [1/90, -3/20, 3/2, -49/18, 3/2, -3/20, 1/90],
-    9: [-1/560, 8/315, -1/5, 8/5, -205/72, 8/5, -1/5, 8/315, -1/560]
-}
-
-
-def band_matrix(band_coeffs: Union[List[float], List[complex], ndarray],
-                band_offsets: Union[List[int], ndarray],
-                dim: int,
-                dtype: Any = None,
-                has_corners: bool = False
-                ) -> dia_matrix:
-    """
-    Returns a dim x dim sparse matrix with constant diagonals of values `band_coeffs[0]`, `band_coeffs[1]`, ...
-    along the (off-)diagonals specified by the offsets `band_offsets[0]`, `band_offsets[1]`, ... The `has_corners`
-    option allows generation of band matrices with corner elements, in which lower off-diagonals wrap into the top
-    right corner and upper off-diagonals wrap into the bottom left corner.
-    Parameters
-    ----------
-    band_coeffs:
-        each element of band_coeffs is a number to be assigned as a constant to the (off-)diagonals
-    band_offsets:
-        offsets specifying the positions of the (off-)diagonals
-    dim:
-        dimension of the matrix
-    dtype:
-        if not specified, dtype is inferred from the dtype of `band_vecs`
-    has_corners:
-        if set to True, the off diagonals are wrapped into the opposing corners of the matrix
-    """
-    ones_vector = np.ones(dim)
-    vectors = [ones_vector * number for number in band_coeffs]
-    matrix = sparse.dia_matrix((vectors, band_offsets), shape=(dim, dim), dtype=dtype)
-    if not has_corners:
-        return matrix
-    for index, offset in enumerate(band_offsets):
-        if offset < 0:
-            corner_offset = dim + offset
-            corner_band = vectors[index]
-            corner_band = corner_band[offset:]
-        elif offset > 0:
-            corner_offset = -dim + offset
-            corner_band = vectors[index][:-offset]
-            corner_band = corner_band[-offset:]
-        else:  # when offset == 0
-            continue
-        matrix.setdiag(corner_band, k=corner_offset)
-    return matrix
-
 
 class Grid1d(dispatch.DispatchClient, serializers.Serializable):
     """Data structure and methods for setting up discretized 1d coordinate grid, generating corresponding derivative
@@ -215,95 +162,6 @@
             dtp = np.complex_
         else:
             dtp = np.float_
-        delta_x = (self.max_val - self.min_val) / (self.pt_count - 1)
-        first_off_diag = prefactor * 8 / (12.0 * delta_x)
-        second_off_diag = prefactor / (12.0 * delta_x)
-
-        derivative_matrix = sparse.dia_matrix((self.pt_count, self.pt_count), dtype=dtp)
-        derivative_matrix.setdiag(-second_off_diag, k=2)
-        derivative_matrix.setdiag(first_off_diag, k=1)
-        derivative_matrix.setdiag(-first_off_diag, k=-1)
-        derivative_matrix.setdiag(second_off_diag, k=-2)
-
-        if periodic:
-            derivative_matrix.setdiag(first_off_diag, k=-self.pt_count + 1)
-            derivative_matrix.setdiag(-second_off_diag, k=-self.pt_count + 2)
-            derivative_matrix.setdiag(-first_off_diag, k=self.pt_count - 1)
-            derivative_matrix.setdiag(second_off_diag, k=self.pt_count - 2)
-
-<<<<<<< HEAD
-        delta_x = self.grid_spacing()
-        matrix_diagonals = [coefficient * prefactor / delta_x for coefficient in FIRST_STENCIL_COEFFS[settings.STENCIL]]
-        offset = [i - (settings.STENCIL - 1) // 2 for i in range(settings.STENCIL)]
-        derivative_matrix = band_matrix(matrix_diagonals, offset, self.pt_count, dtype=dtp, has_corners=periodic)
-=======
-        return derivative_matrix
-
-    def second_derivative_matrix_five_pt_stencil(self,
-                                                prefactor: Union[float, complex] = 1.0,
-                                                periodic: bool = False
-                                                ) -> dia_matrix:
-        """Generate sparse matrix for second derivative of the form :math:`\\partial^2_{x_i}`.
-        Uses a five point stencil :math:`f'(x) \\approx [-f(x+2h) + 16f(x+h) - 30f(x) + 16f(x-h) - f(x-2h)]/12h^2`.
-
-        Parameters
-        ----------
-        prefactor:
-            prefactor of the derivative matrix (default value: 1.0)
-        periodic:
-            set to True if variable is a periodic variable
-
-        Returns
-        -------
-            sparse matrix in `dia` format
-        """
-        if isinstance(prefactor, complex):
-            dtp = np.complex_
-        else:
-            dtp = np.float_
-        delta_x = (self.max_val - self.min_val) / (self.pt_count - 1)
-        diag = prefactor * 30.0 / (12.0 * delta_x**2)
-        first_off_diag = prefactor * 16 / (12.0 * delta_x**2)
-        second_off_diag = prefactor / (12.0 * delta_x**2)
-
-        derivative_matrix = sparse.dia_matrix((self.pt_count, self.pt_count), dtype=dtp)
-        derivative_matrix.setdiag(-diag, k=0)
-        derivative_matrix.setdiag(-second_off_diag, k=2)
-        derivative_matrix.setdiag(first_off_diag, k=1)
-        derivative_matrix.setdiag(first_off_diag, k=-1)
-        derivative_matrix.setdiag(-second_off_diag, k=-2)
-
-        if periodic:
-            derivative_matrix.setdiag(first_off_diag, k=-self.pt_count + 1)
-            derivative_matrix.setdiag(-second_off_diag, k=-self.pt_count + 2)
-            derivative_matrix.setdiag(first_off_diag, k=self.pt_count - 1)
-            derivative_matrix.setdiag(-second_off_diag, k=self.pt_count - 2)
-
->>>>>>> e938d264
-        return derivative_matrix
-
-    def first_derivative_matrix(self,
-                                prefactor: Union[float, complex] = 1.0,
-                                periodic: bool = False
-                                ) -> dia_matrix:
-        """Generate sparse matrix for first derivative of the form :math:`\\partial_{x_i}`.
-        Uses :math:`f'(x) \\approx [f(x+h) - f(x-h)]/2h`.
-
-        Parameters
-        ----------
-        prefactor:
-            prefactor of the derivative matrix (default value: 1.0)
-        periodic:
-            set to True if variable is a periodic variable
-
-        Returns
-        -------
-            sparse matrix in `dia` format
-        """
-        if isinstance(prefactor, complex):
-            dtp = np.complex_
-        else:
-            dtp = np.float_
 
         delta_x = self.grid_spacing()
         matrix_diagonals = [coefficient * prefactor / delta_x for coefficient in FIRST_STENCIL_COEFFS[settings.STENCIL]]
@@ -311,10 +169,7 @@
         derivative_matrix = band_matrix(matrix_diagonals, offset, self.pt_count, dtype=dtp, has_corners=periodic)
         return derivative_matrix
 
-    def second_derivative_matrix(self,
-                                 prefactor: Union[float, complex] = 1.0,
-                                 periodic: bool = False
-                                 ) -> dia_matrix:
+    def second_derivative_matrix(self, prefactor=1.0, periodic=False):
         """Generate sparse matrix for second derivative of the form :math:`\\partial^2_{x_i}`.
         Uses :math:`f''(x) \\approx [f(x+h) - 2f(x) + f(x-h)]/h^2`.
 
@@ -335,13 +190,8 @@
             dtp = np.float_
 
         delta_x = self.grid_spacing()
-<<<<<<< HEAD
         matrix_diagonals = [coefficient * prefactor / delta_x ** 2 for coefficient in
                             SECOND_STENCIL_COEFFS[settings.STENCIL]]
-=======
-        matrix_diagonals = [coefficient * prefactor / delta_x ** 2
-                            for coefficient in SECOND_STENCIL_COEFFS[settings.STENCIL]]
->>>>>>> e938d264
         offset = [i - (settings.STENCIL - 1) // 2 for i in range(settings.STENCIL)]
         derivative_matrix = band_matrix(matrix_diagonals, offset, self.pt_count, dtype=dtp, has_corners=periodic)
         return derivative_matrix
