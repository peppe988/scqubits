# gui.py
#
# This file is part of scqubits: a Python package for superconducting qubits,
# Quantum 5, 583 (2021). https://quantum-journal.org/papers/q-2021-11-17-583/
#
#    Copyright (c) 2019 and later, Jens Koch and Peter Groszkowski
#    All rights reserved.
#
#    This source code is licensed under the BSD-style license found in the
#    LICENSE file in the root directory of this source tree.
############################################################################


import inspect
from typing import Any, Callable, Dict, List, Optional, Tuple, Union

import matplotlib.pyplot as plt
import numpy as np

from matplotlib.figure import Axes, Figure

from scqubits.core.discretization import Grid1d
from scqubits.core.flux_qubit import FluxQubit
from scqubits.core.zeropi import ZeroPi
from scqubits.core.zeropi_full import FullZeroPi

try:
    from ipywidgets import (
        HTML,
        Box,
        Button,
        Checkbox,
        Dropdown,
        FloatRangeSlider,
        FloatSlider,
        FloatText,
        HBox,
        Image,
        IntSlider,
        IntText,
        Label,
        Layout,
        Output,
        SelectMultiple,
        Tab,
        Text,
        ToggleButtons,
        VBox,
    )
except ImportError:
    _HAS_IPYWIDGETS = False
else:
    _HAS_IPYWIDGETS = True

try:
    from IPython.display import display
except ImportError:
    _HAS_IPYTHON = False
else:
    _HAS_IPYTHON = True

from pathlib import Path

import gui_defaults

import scqubits as scq
<<<<<<< HEAD
import scqubits.ui.gui_defaults as gui_defaults
import scqubits.utils.misc as utils

=======
import scqubits.utils.misc as utils
>>>>>>> 11d56493
from scqubits.core.qubit_base import QubitBaseClass


class GUI:

    # Handle to the most recently generated Figure, Axes tuple
    fig_ax: Optional[Tuple[Figure, Axes]] = None

    def __repr__(self):
        return ""

    @utils.Required(ipywidgets=_HAS_IPYWIDGETS, IPython=_HAS_IPYTHON)
    def __init__(self):
        scq.settings.PROGRESSBAR_DISABLED = False

        # Display Elements
        self.fig: Figure
        self.plot_output: Output = Output(
<<<<<<< HEAD
            layout={"width": "100%", "align_content": "center"}
=======
            layout={"width": "100%"}
>>>>>>> 11d56493
        )
        self.tab_widget: Tab = Tab(layout=Layout(width="95%"))

        self.active_qubit: QubitBaseClass
        self.manual_update_bool: bool = False

        self.active_defaults: Dict[str, Any] = {}
        self.qubit_params: Dict[str, Union[int, float, None]] = {}
        self.ranges_widgets: Dict[str, Dict[str, Union[IntText, FloatText]]] = {}
        self.qubit_scan_params: Dict[str, Union[int, float, None]] = {}

        self.qubit_and_plot_ToggleButtons: Dict[str, ToggleButtons] = {}
        self.manual_update_and_save_widgets: Dict[str, Union[Checkbox, Button]] = {}
        self.qubit_plot_options_widgets: Dict[
            str,
            Union[
                Image,
                Button,
                Text,
                Dropdown,
                FloatSlider,
                IntSlider,
                FloatSlider,
                SelectMultiple,
                Checkbox,
            ],
        ] = {}
        self.qubit_params_widgets: Dict[str, Union[IntSlider, FloatSlider]] = {}

        # ------------------------------------------------------------------------------

        self.initialize_qubit_and_plot_ToggleButtons()
        self.initialize_manual_update_and_save_widgets_dict()
        starting_qubit = self.qubit_and_plot_ToggleButtons[
            "qubit_buttons"
        ].get_interact_value()

        self.set_qubit(starting_qubit)

        self.current_plot_option_refresh = self.get_plot_option_refresh()

        self.initialize_display()

        self.initialize_observe()

        self.current_plot_option_refresh(None)

    # Initialization Methods -----------------------------------------------------------
    def initialize_qubit_and_plot_ToggleButtons(self) -> None:
        """Creates all the ToggleButtons that controls
        which qubit or plot the user can choose from.
        """
        self.qubit_and_plot_ToggleButtons = {
            "qubit_buttons": ToggleButtons(
                options=gui_defaults.supported_qubits, description="Qubits:"
            ),
            "plot_buttons": ToggleButtons(
                options=gui_defaults.plot_choices,
                description="Plot:",
                button_style="info",
            ),
        }

    def initialize_manual_update_and_save_widgets_dict(self) -> None:
<<<<<<< HEAD
        """Creates all the widgets associated with manually updating and
=======
        """Creates all the widgets associated with manually updating and 
>>>>>>> 11d56493
        saving plots.
        """
        self.manual_update_and_save_widgets = {
            "manual_update_checkbox": Checkbox(
                value=False,
                description="Manual Update",
                disabled=False,
                indent=False,
                layout=Layout(width="125px"),
            ),
            "update_button": Button(
                description="Update", disabled=True, layout=Layout(width="100px")
            ),
            "save_button": Button(icon="save", layout=Layout(width="35px")),
            "filename_text": Text(
                value=str(Path.cwd().joinpath("plot.pdf")),
                description="",
                disabled=False,
                layout=Layout(width="500px"),
            ),
        }

    def set_qubit(self, qubit_name: str) -> None:
        """Sets up the chosen qubit to be the active qubit
<<<<<<< HEAD
        and updates the activedefaults and widget dictionaries
=======
        and updates the activedefaults and widget dictionaries 
>>>>>>> 11d56493
        accordingly.

        Parameters
        ----------
        qubit_name:
        """
        if qubit_name in gui_defaults.slow_qubits:
            scq.settings.PROGRESSBAR_DISABLED = False
        else:
            scq.settings.PROGRESSBAR_DISABLED = True

        self.active_defaults = gui_defaults.qubit_defaults[qubit_name]
        self.initialize_qubit(qubit_name)
        self.initialize_qubit_params_dicts()
        self.initialize_qubit_plot_options_widgets_dict()
        self.initialize_qubit_params_widgets_dict()
        self.initialize_ranges_widgets_dict()

    def initialize_qubit(self, qubit_name: str) -> None:
        """Initializes self.active_qubit to the user's choice
        using the chosen qubit's default parameters.
 
        Parameters
        ----------
        qubit_name:
        """
        QubitClass = getattr(scq, qubit_name)
        init_params = QubitClass.default_params()

        if qubit_name == "ZeroPi" or qubit_name == "FullZeroPi":
            init_params["grid"] = scq.Grid1d(
                min_val=gui_defaults.grid_defaults["grid_min_val"],
                max_val=gui_defaults.grid_defaults["grid_max_val"],
                pt_count=gui_defaults.grid_defaults["grid_pt_count"],
            )
        self.active_qubit = QubitClass(**init_params)

    def initialize_qubit_params_dicts(self) -> None:
        """
        Initializes qubit_params and qubit_scan_params.
        Note that qubit_scan_params will be used to create the
        scan parameter dropdown options.
        """
        self.qubit_params.clear()
        self.qubit_scan_params.clear()
        self.qubit_params = self.active_qubit.default_params()
        if "truncated_dim" in self.qubit_params.keys():
            del self.qubit_params["truncated_dim"]

        for param_name, param_val in self.qubit_params.items():
            if "cut" in param_name:
                pass
            else:
                self.qubit_scan_params[param_name] = param_val

    def initialize_qubit_plot_options_widgets_dict(self) -> None:
<<<<<<< HEAD
        """Creates all the widgets that will be used for general plotting options."""
=======
        """Creates all the widgets that will be used for general plotting options.
        """
>>>>>>> 11d56493
        std_layout = Layout(width="95%")

        current_qubit = self.qubit_and_plot_ToggleButtons[
            "qubit_buttons"
        ].get_interact_value()
        operator_dropdown_list = self.get_operators()
        scan_dropdown_list = self.qubit_scan_params.keys()
        file = open(self.active_qubit._image_filename, "rb")
        image = file.read()

        self.qubit_plot_options_widgets = {
            "qubit_info_image_widget": Image(
                value=image, format="jpg", layout=Layout(width="80%")
            ),
            "scan_dropdown": Dropdown(
                options=scan_dropdown_list,
                value=self.active_defaults["scan_param"],
                description="Scan over",
                disabled=False,
                layout=std_layout,
            ),
            "mode_dropdown": Dropdown(
                options=gui_defaults.mode_dropdown_list,
                description="Plot as:",
                disabled=False,
                layout=std_layout,
            ),
            "operator_dropdown": Dropdown(
                options=operator_dropdown_list,
                value=self.active_defaults["operator"],
                description="Operator",
                disabled=False,
                layout=std_layout,
            ),
            "state_slider": IntSlider(
                min=1, max=10, value=5, continuous_update=False, layout=std_layout,
            ),
            "show_numbers_checkbox": Checkbox(
                value=False, description="Show values", disabled=False, indent=False
            ),
            "show3d_checkbox": Checkbox(
                value=True, description="Show 3D", disabled=False, indent=False
            ),
            "subtract_ground_checkbox": Checkbox(
                value=False,
                description="Subtract E\u2080",
                disabled=False,
                indent=False,
            ),
            "manual_scale_checkbox": Checkbox(
                value=False, description="Manual Scaling", disabled=False, indent=False
            ),
        }

        if current_qubit in ["Transmon", "TunableTransmon", "Fluxonium"]:
            self.qubit_plot_options_widgets["multi_state_selector"] = SelectMultiple(
                options=range(0, 10),
                value=[0, 1, 2, 3, 4],
                description="States",
                disabled=False,
                continuous_update=False,
                layout=std_layout,
            )
            self.qubit_plot_options_widgets["wavefunction_scale_slider"] = FloatSlider(
                min=0.1,
                max=4,
                value=self.active_defaults["scale"],
                disabled=True,
                description="\u03c8 ampl.",
                continuous_update=False,
                layout=std_layout,
            )

        if current_qubit in gui_defaults.paramvals_from_papers.keys():
            common_params_dropdown_list = ["Manual"]
            common_params_dropdown_list.extend(
                gui_defaults.paramvals_from_papers[current_qubit].keys()
            )
            self.qubit_plot_options_widgets["common_params_dropdown"] = Dropdown(
                options=common_params_dropdown_list, disabled=False, layout=std_layout
            )
        else:
            self.qubit_plot_options_widgets["common_params_dropdown"] = Label(
                value="None"
            )

        self.qubit_plot_options_widgets["link_HTML"] = HTML(value="")

    def initialize_qubit_params_widgets_dict(self) -> None:
<<<<<<< HEAD
        """Creates all the widgets associated with the parameters of the
=======
        """Creates all the widgets associated with the parameters of the 
>>>>>>> 11d56493
        chosen qubit.
        """
        self.qubit_params_widgets.clear()
        std_layout = Layout(width="45%")

        if isinstance(self.active_qubit, (scq.ZeroPi, scq.FullZeroPi)):
            grid_min = gui_defaults.grid_defaults["grid_min_val"]
            grid_max = gui_defaults.grid_defaults["grid_max_val"]
            self.qubit_params_widgets["grid"] = FloatRangeSlider(
                min=-12 * np.pi,
                max=12 * np.pi,
                value=[grid_min, grid_max],
                step=0.05,
                description="Grid range",
                continuous_update=False,
                layout=std_layout,
            )

        for param_name, param_val in self.qubit_params.items():
            if isinstance(param_val, int):
                kwargs = (
                    self.active_defaults.get(param_name) or self.active_defaults["int"]
                )
                self.qubit_params_widgets[param_name] = IntSlider(
                    **kwargs,
                    value=param_val,
                    description="{}:".format(param_name),
                    continuous_update=False,
                    layout=std_layout
                )
            else:
                kwargs = (
                    self.active_defaults.get(param_name)
                    or self.active_defaults["float"]
                )
                self.qubit_params_widgets[param_name] = FloatSlider(
                    **kwargs,
                    value=param_val,
                    step=0.01,
                    description="{}:".format(param_name),
                    continuous_update=False,
                    layout=std_layout
                )

    def initialize_ranges_widgets_dict(self) -> None:
<<<<<<< HEAD
        """Creates all the widgets associated with changing the ranges of
        certain qubit plot options as well as all of the qubit's parameters.
=======
        """Creates all the widgets associated with changing the ranges of 
        certain qubit plot options as well as all of the qubit's parameters. 
>>>>>>> 11d56493
        """
        self.ranges_widgets.clear()
        range_text_layout = Layout(width="45%")
        total_dict = {**self.qubit_plot_options_widgets, **self.qubit_params_widgets}

        for widget_name, widget in total_dict.items():
            if isinstance(widget, IntSlider):
                widget_min_text = IntText(
                    value=widget.min, description="min=", layout=range_text_layout,
                )
                widget_max_text = IntText(
                    value=widget.max, description="max=", layout=range_text_layout,
                )
            elif isinstance(widget, FloatSlider):
                widget_min_text = FloatText(
                    value=widget.min,
                    description="min=",
                    step=0.01,
                    layout=range_text_layout,
                )
                widget_max_text = FloatText(
                    value=widget.max,
                    description="max=",
                    step=0.01,
                    layout=range_text_layout,
                )
            elif isinstance(widget, SelectMultiple):
                min_val = widget.options[0]
                max_val = widget.options[-1]

                widget_min_text = IntText(
<<<<<<< HEAD
                    value=min_val,
                    description="min=",
                    layout=range_text_layout,
                )
                widget_max_text = IntText(
                    value=max_val,
                    description="max=",
                    layout=range_text_layout,
=======
                    value=min_val, description="min=", layout=range_text_layout,
                )
                widget_max_text = IntText(
                    value=max_val, description="max=", layout=range_text_layout,
>>>>>>> 11d56493
                )
            else:
                continue

            self.ranges_widgets[widget_name] = {
                "min": widget_min_text,
                "max": widget_max_text,
            }

        if isinstance(
            self.active_qubit, (scq.Transmon, scq.TunableTransmon, scq.Fluxonium)
        ):
            min_val = self.active_qubit._default_grid.min_val
            max_val = self.active_qubit._default_grid.max_val 

            widget_min_text = FloatText(
<<<<<<< HEAD
                value=self.active_qubit._default_grid.min_val,
=======
                value=min_val,
>>>>>>> 11d56493
                description="min=",
                step=0.01,
                layout=range_text_layout,
            )
            widget_max_text = FloatText(
<<<<<<< HEAD
                value=self.active_qubit._default_grid.max_val,
=======
                value=max_val,
>>>>>>> 11d56493
                description="max=",
                step=0.01,
                layout=range_text_layout,
            )
            self.ranges_widgets["Wavefunction"] = {
                "min": widget_min_text,
                "max": widget_max_text,
            }

    def initialize_tab_widget(self) -> None:
<<<<<<< HEAD
        """Creates each of the tabs in self.tab_widget"""
=======
        """Creates each of the tabs in self.tab_widget
        """
>>>>>>> 11d56493
        qubit_plot_tab = self.qubit_plot_layout()
        param_ranges_tab = self.ranges_layout()
        qubit_info_tab = self.qubit_info_layout()
        common_qubit_params_tab = self.common_qubit_params_layout()

        tab_titles = [
            "Main",
            "Qubit info",
            "Literature params",
            "Param ranges",
        ]
        self.tab_widget.children = [
            qubit_plot_tab,
            qubit_info_tab,
            common_qubit_params_tab,
            param_ranges_tab,
        ]

        for title_index in range(len(self.tab_widget.children)):
            self.tab_widget.set_title(title_index, tab_titles[title_index])

    def initialize_display(self) -> None:
<<<<<<< HEAD
        """Creates the components of the GUI and displays all these components."""
=======
        """Creates the components of the GUI and displays all these components.
        """
>>>>>>> 11d56493
        qubit_and_plot_choice_display = self.qubit_and_plot_ToggleButtons_layout()
        self.initialize_tab_widget()
        manual_update_display = self.manual_update_and_save_layout()

        display(
            qubit_and_plot_choice_display,
            self.tab_widget,
            manual_update_display,
            self.plot_output,
        )

    def initialize_observe(self) -> None:
<<<<<<< HEAD
        """Links all the necessary widgets to their desired function."""
=======
        """Links all the necessary widgets to their desired function.
        """
>>>>>>> 11d56493
        self.qubit_and_plot_ToggleButtons["qubit_buttons"].observe(
            self.qubit_change, names="value"
        )
        self.qubit_and_plot_ToggleButtons["plot_buttons"].observe(
            self.plot_option_layout_refresh, names="value"
        )
        self.manual_update_and_save_widgets["manual_update_checkbox"].observe(
            self.manual_update_checkbox, names="value"
        )
        self.manual_update_and_save_widgets["update_button"].on_click(
            self.manual_update_button_onclick
        )
        self.manual_update_and_save_widgets["save_button"].on_click(
            self.save_button_clicked_action
        )
        self.observe_ranges()
        self.observe_widgets()
        self.observe_plot_refresh()

    # Retrieval Methods------------------------------------------------------------------
    def get_operators(self) -> List[str]:
        """Obtains the operators for the active qubit.
        Note that this list omits any operators that start with "_".

        Returns
        -------
            List of operators for the active_qubit
        """
        operator_list = []
        for name, val in inspect.getmembers(self.active_qubit):
            if "operator" in name and name[0] != "_":
                operator_list.append(name)
        return operator_list

    def get_current_values(self) -> Dict[str, Union[int, float]]:
<<<<<<< HEAD
        """Obtains the current values from each of the qubit parameter
        sliders.
=======
        """Obtains the current values from each of the qubit parameter 
        sliders. 
>>>>>>> 11d56493

        Returns
        -------
            Dictionary of the current value for each of the qubit's parameters
        """
        current_values_dict = {}
        for param_name, widget in self.qubit_params_widgets.items():
            current_values_dict[param_name] = widget.get_interact_value()
        return current_values_dict

    def get_plot_option_refresh(self) -> Callable[[Any], None]:
        """Obtains the current plot option

        Returns
        -------
            Method pertaining to refreshing the current plot option.
        """
        current_plot_option = self.qubit_and_plot_ToggleButtons[
            "plot_buttons"
        ].get_interact_value()

        if current_plot_option == "Energy spectrum":
            plot_option_refresh = self.evals_vs_paramvals_plot_refresh
        elif current_plot_option == "Wavefunctions":
            plot_option_refresh = self.wavefunctions_plot_refresh
        elif current_plot_option == "Matrix element scan":
            plot_option_refresh = self.matelem_vs_paramvals_plot_refresh
        elif current_plot_option == "Matrix elements":
            plot_option_refresh = self.matrixelements_plot_refresh

        return plot_option_refresh

    def update_params(self):
<<<<<<< HEAD
        """Uses the current parameter values to set the parameters of the
=======
        """Uses the current parameter values to set the parameters of the 
>>>>>>> 11d56493
        active qubit.
        """
        current_values = self.get_current_values()

        if isinstance(self.active_qubit, (scq.ZeroPi, scq.FullZeroPi)):
            del current_values["grid"]
            grid_min, grid_max = self.qubit_params_widgets["grid"].get_interact_value()
            current_values["grid_min_val"] = grid_min
            current_values["grid_max_val"] = grid_max
            current_values["grid_pt_count"] = gui_defaults.grid_defaults[
                "grid_pt_count"
            ]

        self.active_qubit.set_params(**current_values)

    def check_ranges(
        self,
        new_min: Union[int, float],
        new_max: Union[int, float],
        widget_name: str,
        text_widget: Dict[str, Union[IntText, FloatText]],
        changed_widget_key: str,
    ) -> Tuple[Union[int, float], Union[int, float]]:
        """Adjusts range values so that they make sense/are viable.

        Parameters
        ----------
        new_min
            The current value of the minimum IntText/FloatText
        new_max
           The current value of the maximum IntText/FloatText
        widget_name
            The name of the corresponding parameter/qubit plot option
        text_widget
<<<<<<< HEAD
            A dictionary that contains the minimum and maximum
            IntText/FloatText widgets
        changed_widget_key
            A string that encodes whether the minimum or maximum IntText/FloatText
=======
            A dictionary that contains the minimum and maximum 
            IntText/FloatText widgets
        changed_widget_key
            A string that encodes whether the minimum or maximum IntText/FloatText 
>>>>>>> 11d56493
            widget has been changed

        Returns
        -------
<<<<<<< HEAD
            A tuple containing the viable minimum and maximum values for the
=======
            A tuple containing the viable minimum and maximum values for the 
>>>>>>> 11d56493
            corresponding parameter/qubit plot option widget
        """
        if new_min <= 0 or ("cut" in widget_name and new_min == 1):
            if widget_name == "state_slider":
                new_min = 1
            elif widget_name == "Wavefunction":
                pass
            elif widget_name == "wavefunction_scale_slider":
                new_min = text_widget["min"].step
            elif widget_name in self.qubit_params_widgets.keys():
                if "cut" in widget_name:
                    new_min = 2
                else:
                    new_min = self.active_defaults[widget_name]["min"]
            else:
                new_min = 0
        if new_max <= new_min:
            if (widget_name == "state_slider" and new_min == 1) or (
                widget_name != "Wavefunction" and new_min == 0
            ):
                new_max = new_min + text_widget["min"].step
            elif changed_widget_key == "min=":
                new_min = new_max - text_widget["max"].step
            else:
                new_max = new_min + text_widget["min"].step
<<<<<<< HEAD
        return new_min, new_max
=======
        return (new_min, new_max)
>>>>>>> 11d56493

    def update_range_values(
        self,
        new_min: Union[int, float],
        new_max: Union[int, float],
        widget_name: str,
        text_widget: Dict[str, Union[IntText, FloatText]],
    ):
        """Adjusts the values of the IntText/FloatText widgets

        Parameters
        ----------
        new_min
            The current value of the minimum IntText/FloatText
        new_max
           The current value of the maximum IntText/FloatText
        widget_name
            The name of the corresponding parameter/qubit plot option
        text_widget
<<<<<<< HEAD
            A dictionary that contains the minimum and maximum
=======
            A dictionary that contains the minimum and maximum 
>>>>>>> 11d56493
            IntText/FloatText widgets
        """
        text_widget["min"].value = new_min
        text_widget["max"].value = new_max

        if widget_name in self.qubit_plot_options_widgets.keys():
            widget = self.qubit_plot_options_widgets[widget_name]
        elif widget_name in self.qubit_params_widgets.keys():
            widget = self.qubit_params_widgets[widget_name]
        else:
            widget = None

        if isinstance(widget, SelectMultiple):
            current_values = list(widget.value)
            new_values = []
            widget.options = range(new_min, new_max + 1)
            for value in current_values:
                if value in widget.options:
                    new_values.append(value)
            if len(new_values) == 0:
                new_values.append(widget.options[0])
            widget.value = new_values
<<<<<<< HEAD
        elif widget is None:
=======
        elif widget == None:
>>>>>>> 11d56493
            pass
        else:
            widget.min = new_min
            widget.max = new_max

    # Observe Methods-------------------------------------------------------------------
    def observe_ranges(self) -> None:
        for text_widgets in self.ranges_widgets.values():
            text_widgets["min"].observe(self.ranges_update, names="value")
            text_widgets["max"].observe(self.ranges_update, names="value")

    def unobserve_ranges(self) -> None:
        for text_widgets in self.ranges_widgets.values():
            text_widgets["min"].unobserve(self.ranges_update, names="value")
            text_widgets["max"].unobserve(self.ranges_update, names="value")

    def observe_plot_refresh(self) -> None:
        if self.manual_update_bool:
            return
        qubit_plot_options_blacklist = [
            "qubit_info_image_widget",
            "common_params_dropdown",
            "link_HTML",
        ]
        for widget_name, widget in self.qubit_params_widgets.items():
            widget.observe(self.plot_refresh, names="value")
        for widget_name, widget in self.qubit_plot_options_widgets.items():
            if widget_name not in qubit_plot_options_blacklist:
                widget.observe(self.plot_refresh, names="value")

    def unobserve_plot_refresh(self) -> None:
        if self.manual_update_bool:
            return
        qubit_plot_options_blacklist = [
            "qubit_info_image_widget",
            "common_params_dropdown",
            "link_HTML",
        ]
        for widget_name, widget in self.qubit_params_widgets.items():
            widget.unobserve(self.plot_refresh, names="value")
        for widget_name, widget in self.qubit_plot_options_widgets.items():
            if widget_name not in qubit_plot_options_blacklist:
                widget.unobserve(self.plot_refresh, names="value")

    def observe_widgets(self) -> None:
        self.qubit_plot_options_widgets["scan_dropdown"].observe(
            self.scan_dropdown_refresh, names="value"
        )
        self.qubit_plot_options_widgets["manual_scale_checkbox"].observe(
            self.manual_scale_tf, names="value"
        )
        self.qubit_plot_options_widgets["common_params_dropdown"].observe(
            self.common_params_dropdown_link_refresh, names="value"
        )
        self.qubit_plot_options_widgets["common_params_dropdown"].observe(
            self.common_params_dropdown_params_refresh, names="value"
        )

        for widget_name, widget in self.qubit_params_widgets.items():
            if "cut" in widget_name:
                widget.observe(self.adjust_state_widgets, names="value")
            widget.observe(self.common_params_dropdown_value_refresh, names="value")

    def unobserve_widgets(self) -> None:
        self.qubit_plot_options_widgets["scan_dropdown"].unobserve(
            self.scan_dropdown_refresh, names="value"
        )
        self.qubit_plot_options_widgets["manual_scale_checkbox"].unobserve(
            self.manual_scale_tf, names="value"
        )
        self.qubit_plot_options_widgets["common_params_dropdown"].unobserve(
            self.common_params_dropdown_link_refresh, names="value"
        )
        self.qubit_plot_options_widgets["common_params_dropdown"].unobserve(
            self.common_params_dropdown_params_refresh, names="value"
        )

        for widget_name, widget in self.qubit_params_widgets.items():
            if "cut" in widget_name:
                widget.unobserve(self.adjust_state_widgets, names="value")
            widget.unobserve(self.common_params_dropdown_value_refresh, names="value")

    # Eventhandler Methods -------------------------------------------------------------
    def qubit_change(self, change) -> None:
        new_qubit = change["new"]
        if new_qubit in gui_defaults.slow_qubits:
            self.manual_update_and_save_widgets["manual_update_checkbox"].value = True
        self.unobserve_ranges()
        self.unobserve_widgets()
        self.unobserve_plot_refresh()
        self.set_qubit(new_qubit)
        self.initialize_tab_widget()
        self.observe_ranges()
        self.observe_widgets()
        self.observe_plot_refresh()
        self.plot_refresh(None)

    def scan_dropdown_refresh(self, change) -> None:
        self.qubit_params_widgets[change.old].disabled = False
        self.qubit_params_widgets[change.new].disabled = True

    def plot_option_layout_refresh(self, change) -> None:
        self.unobserve_ranges()
        self.unobserve_widgets()
        self.unobserve_plot_refresh()
        self.current_plot_option_refresh = self.get_plot_option_refresh()
        new_plot_option = self.plot_option_layout()

        self.tab_widget.children[0].children[0].children = tuple(
            new_plot_option.children
        )
        self.observe_ranges()
        self.observe_widgets()
        self.observe_plot_refresh()
        self.plot_refresh(None)

    def manual_scale_tf(self, change) -> None:
        if change["new"]:
            self.qubit_plot_options_widgets[
                "wavefunction_scale_slider"
            ].disabled = False
        else:
            self.qubit_plot_options_widgets["wavefunction_scale_slider"].disabled = True

    def manual_update_checkbox(self, change) -> None:
        if change["new"]:
            self.manual_update_and_save_widgets["update_button"].disabled = False
            self.unobserve_plot_refresh()
            self.plot_output.clear_output()
            self.manual_update_bool = True
        else:
            self.manual_update_and_save_widgets["update_button"].disabled = True
            self.manual_update_bool = False
            self.observe_plot_refresh()
            self.plot_refresh(None)

    def manual_update_button_onclick(self, change) -> None:
        self.update_params()
        self.current_plot_option_refresh(None)

    def common_params_dropdown_value_refresh(self, change) -> None:
        current_qubit = self.qubit_and_plot_ToggleButtons[
            "qubit_buttons"
        ].get_interact_value()
        current_dropdown_value = self.qubit_plot_options_widgets[
            "common_params_dropdown"
        ].get_interact_value()

        if current_qubit not in gui_defaults.paramvals_from_papers.keys():
            return
        if current_dropdown_value != "Manual":
            for param_name, param_val in gui_defaults.paramvals_from_papers[
                current_qubit
            ][current_dropdown_value]["params"].items():
                if (
                    self.qubit_params_widgets[param_name].get_interact_value()
                    != param_val
                ):
                    self.qubit_plot_options_widgets[
                        "common_params_dropdown"
                    ].value = "Manual"

    def common_params_dropdown_params_refresh(self, change) -> None:
        current_qubit = self.qubit_and_plot_ToggleButtons[
            "qubit_buttons"
        ].get_interact_value()
        current_dropdown_value = self.qubit_plot_options_widgets[
            "common_params_dropdown"
        ].get_interact_value()

        if current_dropdown_value == "Manual":
            return
        self.unobserve_ranges()
        self.unobserve_plot_refresh()
        self.unobserve_widgets()

        params = gui_defaults.paramvals_from_papers[current_qubit][
            current_dropdown_value
        ]["params"]
        for param_name, param_val in params.items():
            param_max = self.ranges_widgets[param_name]["max"].get_interact_value()
            param_min = self.ranges_widgets[param_name]["min"].get_interact_value()

            if param_val < param_min:
                self.ranges_widgets[param_name]["min"].value = self.active_defaults[
                    param_name
                ]["min"]
                self.qubit_params_widgets[param_name].min = self.active_defaults[
                    param_name
                ]["min"]
            if param_val > param_max:
                self.ranges_widgets[param_name]["max"].value = (
                    np.ceil(param_val / 10) * 10
                )
                self.qubit_params_widgets[param_name].max = np.ceil(param_val / 10) * 10

            self.qubit_params_widgets[param_name].value = param_val
        self.observe_ranges()
        self.observe_plot_refresh()
        self.observe_widgets()
        self.plot_refresh(None)

    def adjust_state_widgets(self, change) -> None:
        self.unobserve_ranges()
        self.unobserve_plot_refresh()
        self.update_params()
        hilbertdim = self.active_qubit.hilbertdim()
        state_slider_text = self.ranges_widgets["state_slider"]

        if state_slider_text["max"].get_interact_value() >= hilbertdim - 1:
            new_min = state_slider_text["min"].get_interact_value()
            new_max = hilbertdim - 2
            new_min, new_max = self.check_ranges(
                new_min, new_max, "state_slider", state_slider_text, "min="
            )
            self.update_range_values(
                new_min, new_max, "state_slider", state_slider_text
            )
<<<<<<< HEAD

        if isinstance(
            self.active_qubit, (scq.Transmon, scq.TunableTransmon, scq.Fluxonium)
        ):
            multi_state_selector_text = self.ranges_widgets["multi_state_selector"]

            if multi_state_selector_text["max"].get_interact_value() >= hilbertdim - 1:
                new_min = multi_state_selector_text["min"].get_interact_value()
                new_max = hilbertdim - 2
                new_min, new_max = self.check_ranges(
                    new_min,
                    new_max,
                    "multi_state_selector",
                    multi_state_selector_text,
                    "min=",
                )
                self.update_range_values(
                    new_min, new_max, "multi_state_selector", multi_state_selector_text
                )
        self.observe_ranges()
        self.observe_plot_refresh()

=======

        if isinstance(
            self.active_qubit, (scq.Transmon, scq.TunableTransmon, scq.Fluxonium)
        ):
            multi_state_selector_text = self.ranges_widgets["multi_state_selector"]

            if multi_state_selector_text["max"].get_interact_value() >= hilbertdim - 1:
                new_min = multi_state_selector_text["min"].get_interact_value()
                new_max = hilbertdim - 2
                new_min, new_max = self.check_ranges(
                    new_min,
                    new_max,
                    "multi_state_selector",
                    multi_state_selector_text,
                    "min=",
                )
                self.update_range_values(
                    new_min, new_max, "multi_state_selector", multi_state_selector_text
                )
        self.observe_ranges()
        self.observe_plot_refresh()

>>>>>>> 11d56493
    def ranges_update(self, change) -> None:
        self.unobserve_ranges()
        self.unobserve_plot_refresh()
        for widget_name, text_widgets in self.ranges_widgets.items():
            new_min = text_widgets["min"].get_interact_value()
            new_max = text_widgets["max"].get_interact_value()
            changed_widget_key = change["owner"].description

            new_min, new_max = self.check_ranges(
                new_min, new_max, widget_name, text_widgets, changed_widget_key
            )

            self.update_range_values(new_min, new_max, widget_name, text_widgets)
        self.observe_ranges()
        self.observe_plot_refresh()
        self.plot_refresh(None)

    def save_button_clicked_action(self, change) -> None:
        self.fig.savefig(self.manual_update_and_save_widgets["filename_text"].value)

    def plot_refresh(self, change):
        self.update_params()
<<<<<<< HEAD

=======
        
>>>>>>> 11d56493
        self.plot_output.clear_output()
        if not self.manual_update_and_save_widgets[
            "manual_update_checkbox"
        ].get_interact_value():
            self.current_plot_option_refresh(None)

    def common_params_dropdown_link_refresh(self, change) -> None:
        current_qubit = self.qubit_and_plot_ToggleButtons[
            "qubit_buttons"
        ].get_interact_value()
        current_dropdown_value = self.qubit_plot_options_widgets[
            "common_params_dropdown"
        ].get_interact_value()

        if current_dropdown_value == "Manual":
            self.qubit_plot_options_widgets["link_HTML"].value = ""
        else:
            link = gui_defaults.paramvals_from_papers[current_qubit][
                current_dropdown_value
            ]["link"]
            self.qubit_plot_options_widgets["link_HTML"].value = (
                "<a href=" + link + " target='_blank'>" + link + "</a>"
            )

    def evals_vs_paramvals_plot_refresh(self, change) -> None:
        scan_dropdown_value = self.qubit_plot_options_widgets[
            "scan_dropdown"
        ].get_interact_value()
        scan_slider = self.qubit_params_widgets[scan_dropdown_value]

        self.plot_output.clear_output()
        value_dict = {
            "scan_value": self.qubit_plot_options_widgets[
                "scan_dropdown"
            ].get_interact_value(),
            "scan_range": (scan_slider.min, scan_slider.max),
            "subtract_ground_tf": self.qubit_plot_options_widgets[
                "subtract_ground_checkbox"
            ].get_interact_value(),
            "eigenvalue_state_value": self.qubit_plot_options_widgets[
                "state_slider"
            ].get_interact_value(),
        }

        self.evals_vs_paramvals_plot(**value_dict)

    def wavefunctions_plot_refresh(self, change) -> None:
        self.plot_output.clear_output()
        value_dict = {
            "mode_value": self.qubit_plot_options_widgets[
                "mode_dropdown"
            ].get_interact_value(),
        }

        if isinstance(self.active_qubit, scq.FullZeroPi):
            return
        elif isinstance(
            self.active_qubit, (scq.FluxQubit, scq.ZeroPi, scq.Cos2PhiQubit)
        ):
            value_dict["scale_value"] = None
            value_dict["eigenvalue_states"] = self.qubit_plot_options_widgets[
                "state_slider"
            ].get_interact_value()
        else:
            manual_scale_tf_value = self.qubit_plot_options_widgets[
                "manual_scale_checkbox"
            ].get_interact_value()

            if manual_scale_tf_value:
                value_dict["scale_value"] = self.qubit_plot_options_widgets[
                    "wavefunction_scale_slider"
                ].get_interact_value()
            else:
                value_dict["scale_value"] = None
            value_dict["eigenvalue_states"] = self.qubit_plot_options_widgets[
                "multi_state_selector"
            ].get_interact_value()
            value_dict["phi_grid"] = Grid1d(
                min_val=self.ranges_widgets["Wavefunction"]["min"].get_interact_value(),
                max_val=self.ranges_widgets["Wavefunction"]["max"].get_interact_value(),
                pt_count=self.active_qubit._default_grid.pt_count,
            )

        self.wavefunctions_plot(**value_dict)

    def matelem_vs_paramvals_plot_refresh(self, change) -> None:
        scan_dropdown_value = self.qubit_plot_options_widgets[
            "scan_dropdown"
        ].get_interact_value()
        scan_slider = self.qubit_params_widgets[scan_dropdown_value]

        self.plot_output.clear_output()
        value_dict = {
            "scan_value": self.qubit_plot_options_widgets[
                "scan_dropdown"
            ].get_interact_value(),
            "scan_range": (scan_slider.min, scan_slider.max),
            "operator_value": self.qubit_plot_options_widgets[
                "operator_dropdown"
            ].get_interact_value(),
            "matrix_element_state_value": self.qubit_plot_options_widgets[
                "state_slider"
            ].get_interact_value(),
            "mode_value": self.qubit_plot_options_widgets[
                "mode_dropdown"
            ].get_interact_value(),
        }

        self.matelem_vs_paramvals_plot(**value_dict)

    def matrixelements_plot_refresh(self, change) -> None:
        self.plot_output.clear_output()
        value_dict = {
            "operator_value": self.qubit_plot_options_widgets[
                "operator_dropdown"
            ].get_interact_value(),
            "eigenvalue_state_value": self.qubit_plot_options_widgets[
                "state_slider"
            ].get_interact_value(),
            "mode_value": self.qubit_plot_options_widgets[
                "mode_dropdown"
            ].get_interact_value(),
            "show_numbers_tf": self.qubit_plot_options_widgets[
                "show_numbers_checkbox"
            ].get_interact_value(),
            "show3d_tf": self.qubit_plot_options_widgets[
                "show3d_checkbox"
            ].get_interact_value(),
        }

        self.matrixelements_plot(**value_dict)

    # Layout Methods ------------------------------------------------------------------
    def qubit_and_plot_ToggleButtons_layout(self) -> VBox:
        qubit_choice_hbox = HBox([self.qubit_and_plot_ToggleButtons["qubit_buttons"]])
        plot_choice_hbox = HBox([self.qubit_and_plot_ToggleButtons["plot_buttons"]])

        qubit_and_plot_choice_vbox = VBox([qubit_choice_hbox, plot_choice_hbox])

        return qubit_and_plot_choice_vbox

    def manual_update_and_save_layout(self) -> HBox:
        manual_update_HBox = HBox(
            [
                self.manual_update_and_save_widgets["manual_update_checkbox"],
                self.manual_update_and_save_widgets["update_button"],
            ],
            layout=Layout(justify_content="flex-start"),
        )

        save_HBox = HBox(
            [
                self.manual_update_and_save_widgets["save_button"],
                self.manual_update_and_save_widgets["filename_text"],
            ],
            layout=Layout(justify_content="flex-end"),
        )

        manual_update_and_save_HBox = HBox(
<<<<<<< HEAD
            [manual_update_HBox, save_HBox],
=======
            [manual_update_HBox, save_HBox,],
>>>>>>> 11d56493
            layout=Layout(width="95%", justify_content="space-between"),
        )

        return manual_update_and_save_HBox

    def ranges_layout(self) -> HBox:
        range_hbox_layout = Layout(width="50%", justify_content="flex-end")
        grid_hbox_layout = Layout(
            display="flex", flex_flow="row wrap", object_fit="contain", width="100%"
        )
        ranges_grid_hbox = HBox(layout=grid_hbox_layout)

        for widget_name, text_widgets in self.ranges_widgets.items():
            if widget_name in self.qubit_plot_options_widgets.keys():
                widget = self.qubit_plot_options_widgets[widget_name]
                if isinstance(widget, IntSlider):
                    widget_name = "Highest State"
                elif isinstance(widget, SelectMultiple):
                    widget_name = "States"
                else:
                    widget_name = "Scale"

            range_hbox = HBox(layout=range_hbox_layout)
            widget_label = Label(
                value=widget_name + ":", layout=Layout(justify_content="flex-end")
            )
            range_hbox.children += (
                widget_label,
                HBox(
                    [text_widgets["min"], text_widgets["max"]],
                    layout=Layout(width="80%"),
                ),
            )

            ranges_grid_hbox.children += (range_hbox,)

        return ranges_grid_hbox

    def qubit_plot_layout(self) -> HBox:
        plot_option_vbox = self.plot_option_layout()
        qubit_params_grid = self.qubit_params_grid_layout()

        qubit_plot_layout = HBox([plot_option_vbox, qubit_params_grid])

        return qubit_plot_layout

    def qubit_info_layout(self) -> Box:
        qubit_info_box = Box(layout=Layout(justify_content="center"))
        qubit_info_box.children = [
            self.qubit_plot_options_widgets["qubit_info_image_widget"]
        ]

        return qubit_info_box

    def common_qubit_params_layout(self) -> HBox:
        dropdown_box = Box(
            [self.qubit_plot_options_widgets["common_params_dropdown"]],
            layout=Layout(width="50%"),
        )
        link_box = Box(
            [self.qubit_plot_options_widgets["link_HTML"]],
            layout=Layout(display="flex", width="50%"),
        )

        common_qubit_params_HBox = HBox(
            [dropdown_box, link_box], layout=Layout(width="100%")
        )

        return common_qubit_params_HBox

    def plot_option_layout(self) -> VBox:
        current_plot_option = self.qubit_and_plot_ToggleButtons[
            "plot_buttons"
        ].get_interact_value()
        VBox_layout = Layout(width="35%")
        plot_option_vbox = VBox(layout=VBox_layout)

        if current_plot_option == "Energy spectrum":
            plot_option_vbox.children += self.energy_scan_layout()
        elif current_plot_option == "Wavefunctions":
            plot_option_vbox.children += self.wavefunctions_layout()
        elif current_plot_option == "Matrix element scan":
            plot_option_vbox.children += self.matelem_scan_layout()
        else:
            plot_option_vbox.children += self.matelem_layout()

        return plot_option_vbox

    def qubit_params_grid_layout(self) -> HBox:
        HBox_layout = Layout(display="flex", object_fit="contain", width="65%")
        qubit_params_grid = HBox(layout=HBox_layout)

        params_size = len(self.qubit_params_widgets)
        if params_size > 6:
            left_right_HBox_layout = Layout(
                display="flex",
                flex_flow="column nowrap",
                object_fit="contain",
                width="50%",
            )
            left_HBox = HBox(layout=left_right_HBox_layout)
            right_HBox = HBox(layout=left_right_HBox_layout)

            counter = 1
            for param_slider in self.qubit_params_widgets.values():
                param_slider.layout.width = "95%"
                if params_size % 2 == 0:
                    if counter <= params_size / 2:
                        left_HBox.children += (param_slider,)
                    else:
                        right_HBox.children += (param_slider,)
                else:
                    if counter <= params_size / 2 + 1:
                        left_HBox.children += (param_slider,)
                    else:
                        right_HBox.children += (param_slider,)
                counter += 1

            qubit_params_grid.children += (
                left_HBox,
                right_HBox,
            )
        else:
            qubit_params_grid.layout.flex_flow = "column nowrap"
            qubit_params_grid.children = list(self.qubit_params_widgets.values())

        return qubit_params_grid

<<<<<<< HEAD
    def energy_scan_layout(self) -> Tuple[Dropdown, Checkbox, IntSlider]:
=======
    def energy_scan_layout(self,) -> Tuple[Dropdown, Checkbox, IntSlider]:
>>>>>>> 11d56493
        """Creates the children for energy scan layout.

        Returns
        -------
            Tuple of plot options widgets
        """
        self.qubit_params_widgets[
            self.qubit_plot_options_widgets["scan_dropdown"].value
        ].disabled = True
        self.qubit_plot_options_widgets["state_slider"].description = "Highest State"

        plot_options_widgets_tuple = (
            self.qubit_plot_options_widgets["scan_dropdown"],
            self.qubit_plot_options_widgets["subtract_ground_checkbox"],
            self.qubit_plot_options_widgets["state_slider"],
        )

        return plot_options_widgets_tuple

<<<<<<< HEAD
    def matelem_scan_layout(self) -> Tuple[Dropdown, Dropdown, IntSlider, Dropdown]:
=======
    def matelem_scan_layout(self,) -> Tuple[Dropdown, Dropdown, IntSlider, Dropdown]:
>>>>>>> 11d56493
        """Creates the children for matrix elements scan layout.

        Returns
        -------
            Tuple of plot options widgets
        """
        self.qubit_plot_options_widgets["mode_dropdown"].value = self.active_defaults[
            "mode_matrixelem"
        ]
        self.qubit_params_widgets[
            self.qubit_plot_options_widgets["scan_dropdown"].value
        ].disabled = True
        self.qubit_plot_options_widgets["state_slider"].description = "Highest State"

        plot_options_widgets_tuple = (
            self.qubit_plot_options_widgets["operator_dropdown"],
            self.qubit_plot_options_widgets["scan_dropdown"],
            self.qubit_plot_options_widgets["state_slider"],
            self.qubit_plot_options_widgets["mode_dropdown"],
        )

        return plot_options_widgets_tuple

    def wavefunctions_layout(
        self,
    ) -> Union[
        Tuple[Label],
        Tuple[Union[IntSlider, SelectMultiple], Dropdown],
        Tuple[Union[IntSlider, SelectMultiple], Dropdown, Checkbox, IntSlider],
    ]:
        """Creates the children for the wavefunctions layout.

        Returns
        -------
            Tuple of plot options widgets
        """
        if isinstance(self.active_qubit, scq.FullZeroPi):
            plot_options_widgets_tuple = (Label(value="This not implemented"),)
        else:
            self.qubit_plot_options_widgets[
                "mode_dropdown"
            ].value = self.active_defaults["mode_wavefunc"]
            self.qubit_params_widgets[
                self.qubit_plot_options_widgets["scan_dropdown"].value
            ].disabled = False

            if isinstance(
                self.active_qubit, (scq.FluxQubit, scq.ZeroPi, scq.Cos2PhiQubit)
            ):
                self.qubit_plot_options_widgets[
                    "state_slider"
                ].description = "State No."
                which_widget = self.qubit_plot_options_widgets["state_slider"]
            else:
                which_widget = self.qubit_plot_options_widgets["multi_state_selector"]

            if isinstance(
                self.active_qubit, (scq.ZeroPi, scq.FluxQubit, scq.Cos2PhiQubit)
            ):
                plot_options_widgets_tuple = (
                    which_widget,
                    self.qubit_plot_options_widgets["mode_dropdown"],
                )
            else:
                plot_options_widgets_tuple = (
                    which_widget,
                    self.qubit_plot_options_widgets["mode_dropdown"],
                    self.qubit_plot_options_widgets["manual_scale_checkbox"],
                    self.qubit_plot_options_widgets["wavefunction_scale_slider"],
                )

        return plot_options_widgets_tuple

    def matelem_layout(
        self,
    ) -> Tuple[Dropdown, IntSlider, Dropdown, Checkbox, Checkbox]:
        """Creates the children for matrix elements layout.

        Returns
        -------
            Tuple of plot options widgets
        """
        self.qubit_plot_options_widgets["mode_dropdown"].value = self.active_defaults[
            "mode_matrixelem"
        ]
        self.qubit_params_widgets[
            self.qubit_plot_options_widgets["scan_dropdown"].value
        ].disabled = False
        self.qubit_plot_options_widgets["state_slider"].description = "Highest State"

        plot_options_widgets_tuple = (
            self.qubit_plot_options_widgets["operator_dropdown"],
            self.qubit_plot_options_widgets["state_slider"],
            self.qubit_plot_options_widgets["mode_dropdown"],
            self.qubit_plot_options_widgets["show_numbers_checkbox"],
            self.qubit_plot_options_widgets["show3d_checkbox"],
        )

        return plot_options_widgets_tuple

    # Plot functions------------------------------------------------------------------
    def evals_vs_paramvals_plot(
        self,
        scan_value: str,
        scan_range: Tuple[float, float],
        eigenvalue_state_value: int,
        subtract_ground_tf: bool,
    ) -> None:
<<<<<<< HEAD
        """This method will refresh the energy vs paramvals plot using the current
=======
        """This method will refresh the energy vs paramvals plot using the current 
>>>>>>> 11d56493
        values of the plot options widgets as well as the qubit param widgets.

        Parameters
        ----------
        scan_value:
            Current value of the scan parameter dropdown.
        scan_range:
            Sets the interval [ min, max ] through
            which plot_evals_vs_paramvals() will plot over.
        eigenvalue_state_value:
            The number of states/eigenvalues that will be plotted.
        subtract_ground_tf:
            Determines whether we subtract away the ground energy or not.
            Initially set to False.
        """
        scan_min, scan_max = scan_range
        np_list = np.linspace(scan_min, scan_max, self.active_defaults["num_sample"])
        with self.plot_output:
            plt.cla()
            self.fig, ax = self.active_qubit.plot_evals_vs_paramvals(
                scan_value,
                np_list,
                evals_count=eigenvalue_state_value,
                subtract_ground=subtract_ground_tf,
            )
            self.fig.canvas.header_visible = False
            self.fig.set_figwidth(gui_defaults.FIG_WIDTH_INCHES)
            self.fig.dpi = gui_defaults.FIG_DPI
            plt.close(1)
            plt.show()
        GUI.fig_ax = self.fig, ax

    def wavefunctions_plot(
        self,
        eigenvalue_states: Union[List[int], int],
        mode_value: str,
        scale_value: Optional[float] = None,
        phi_grid: Optional[Grid1d] = None,
    ) -> None:
<<<<<<< HEAD
        """This method will refresh the wavefunctions plot using the current
=======
        """This method will refresh the wavefunctions plot using the current 
>>>>>>> 11d56493
        values of the plot options widgets as well as the qubit param widgets.

        Parameters
        ----------
        eigenvalue_states:
            The number of states to be plotted

        mode_value:
            Current value of the mode (e.g. real, imaginary, etc.)
<<<<<<< HEAD
        scale_value:
            The current value for the wavefunction scale
        phi_grid:
            Specifies the domain over which the wavefunction will be plotted.
=======

        scale_value:
            The current value for the wavefunction scale
        
        phi_grid: 
            Specifies the domain over which the wavefunction will be plotted.

        **params:
            Dictionary of current qubit parameter values (taken from the sliders)
>>>>>>> 11d56493
        """
        with self.plot_output:
            plt.cla()
            if isinstance(
                self.active_qubit, (scq.FluxQubit, scq.ZeroPi, scq.Cos2PhiQubit)
            ):
                self.fig, ax = self.active_qubit.plot_wavefunction(  # type:ignore
                    which=eigenvalue_states, mode=mode_value
                )
            else:
                self.fig, ax = self.active_qubit.plot_wavefunction(  # type:ignore
                    which=eigenvalue_states,
                    mode=mode_value,
                    scaling=scale_value,
                    phi_grid=phi_grid,
                )
            self.fig.canvas.header_visible = False
            self.fig.set_figwidth(gui_defaults.FIG_WIDTH_INCHES)
            self.fig.dpi = gui_defaults.FIG_DPI
            plt.close(1)
            plt.show()
        GUI.fig_ax = self.fig, ax

    def matelem_vs_paramvals_plot(
        self,
        operator_value: str,
        scan_value: str,
        scan_range: Tuple[float, float],
        matrix_element_state_value: int,
        mode_value: str,
    ) -> None:
<<<<<<< HEAD
        """This method will refresh the matrix elements vs paramvals plot using the
=======
        """This method will refresh the matrix elements vs paramvals plot using the 
>>>>>>> 11d56493
        current values of the plot options widgets as well as the qubit param widgets.

        Parameters
        ----------
        operator_value:
            Current value of the operator dropdown.
        scan_value:
            Current value of the scan parameter dropdown.
        scan_range:
            Sets the interval [ min, max ] through
            which plot_matelem_vs_paramvals() will plot over.
        matrix_element_state_value:
            The number of states/elements that will be shown.
        mode_value:
            Current value of the mode (e.g. real, imaginary, etc.)
        """
        scan_min, scan_max = scan_range
        np_list = np.linspace(scan_min, scan_max, self.active_defaults["num_sample"])
        with self.plot_output:
            plt.cla()
            self.fig, ax = self.active_qubit.plot_matelem_vs_paramvals(
                operator_value,
                scan_value,
                np_list,
                select_elems=matrix_element_state_value,
                mode=mode_value,
            )
            self.fig.canvas.header_visible = False
            self.fig.set_figwidth(gui_defaults.FIG_WIDTH_INCHES)
            self.fig.dpi = gui_defaults.FIG_DPI
            plt.close(1)
            plt.show()
        GUI.fig_ax = self.fig, ax

    def matrixelements_plot(
        self,
        operator_value: str,
        eigenvalue_state_value: int,
        mode_value: str,
        show_numbers_tf: bool,
        show3d_tf: bool,
    ):
<<<<<<< HEAD
        """This method will refresh the matrix elements plot using the current
=======
        """This method will refresh the matrix elements plot using the current 
>>>>>>> 11d56493
        values of the plot options widgets as well as the qubit param widgets.

        Parameters
        ----------
        operator_value:
            Current value of the operator dropdown.
        eigenvalue_state_value:
            The number of states/eigenvalues that will be plotted
        mode_value:
            Current value of the mode (e.g. real, imaginary, etc.)
        show_numbers_tf:
            Determines whether the numerical values will be shown in the 2D plot.
            Initially set to False.
        show3d_tf:
            Determines whether a 3D version of the 2D plot will be shown.
            Initially set to True.
        """
        with self.plot_output:
            plt.cla()
            self.fig, ax = self.active_qubit.plot_matrixelements(
                operator_value,
                evals_count=eigenvalue_state_value,
                mode=mode_value,
                show_numbers=show_numbers_tf,
                show3d=show3d_tf,
            )
            self.fig.canvas.header_visible = False
            self.fig.set_figwidth(gui_defaults.FIG_WIDTH_INCHES)
            self.fig.dpi = gui_defaults.FIG_DPI
            plt.close(1)
            plt.show()
        GUI.fig_ax = self.fig, ax<|MERGE_RESOLUTION|>--- conflicted
+++ resolved
@@ -12,6 +12,8 @@
 
 
 import inspect
+
+from pathlib import Path
 from typing import Any, Callable, Dict, List, Optional, Tuple, Union
 
 import matplotlib.pyplot as plt
@@ -26,7 +28,6 @@
 
 try:
     from ipywidgets import (
-        HTML,
         Box,
         Button,
         Checkbox,
@@ -35,6 +36,7 @@
         FloatSlider,
         FloatText,
         HBox,
+        HTML,
         Image,
         IntSlider,
         IntText,
@@ -59,23 +61,14 @@
 else:
     _HAS_IPYTHON = True
 
-from pathlib import Path
-
-import gui_defaults
-
 import scqubits as scq
-<<<<<<< HEAD
 import scqubits.ui.gui_defaults as gui_defaults
 import scqubits.utils.misc as utils
 
-=======
-import scqubits.utils.misc as utils
->>>>>>> 11d56493
 from scqubits.core.qubit_base import QubitBaseClass
 
 
 class GUI:
-
     # Handle to the most recently generated Figure, Axes tuple
     fig_ax: Optional[Tuple[Figure, Axes]] = None
 
@@ -89,11 +82,7 @@
         # Display Elements
         self.fig: Figure
         self.plot_output: Output = Output(
-<<<<<<< HEAD
-            layout={"width": "100%", "align_content": "center"}
-=======
             layout={"width": "100%"}
->>>>>>> 11d56493
         )
         self.tab_widget: Tab = Tab(layout=Layout(width="95%"))
 
@@ -121,7 +110,9 @@
                 Checkbox,
             ],
         ] = {}
-        self.qubit_params_widgets: Dict[str, Union[IntSlider, FloatSlider]] = {}
+        self.qubit_params_widgets: Dict[
+            str, Union[IntSlider, FloatSlider, FloatRangeSlider]
+        ] = {}
 
         # ------------------------------------------------------------------------------
 
@@ -158,11 +149,7 @@
         }
 
     def initialize_manual_update_and_save_widgets_dict(self) -> None:
-<<<<<<< HEAD
         """Creates all the widgets associated with manually updating and
-=======
-        """Creates all the widgets associated with manually updating and 
->>>>>>> 11d56493
         saving plots.
         """
         self.manual_update_and_save_widgets = {
@@ -187,11 +174,7 @@
 
     def set_qubit(self, qubit_name: str) -> None:
         """Sets up the chosen qubit to be the active qubit
-<<<<<<< HEAD
         and updates the activedefaults and widget dictionaries
-=======
-        and updates the activedefaults and widget dictionaries 
->>>>>>> 11d56493
         accordingly.
 
         Parameters
@@ -213,7 +196,7 @@
     def initialize_qubit(self, qubit_name: str) -> None:
         """Initializes self.active_qubit to the user's choice
         using the chosen qubit's default parameters.
- 
+
         Parameters
         ----------
         qubit_name:
@@ -248,12 +231,7 @@
                 self.qubit_scan_params[param_name] = param_val
 
     def initialize_qubit_plot_options_widgets_dict(self) -> None:
-<<<<<<< HEAD
         """Creates all the widgets that will be used for general plotting options."""
-=======
-        """Creates all the widgets that will be used for general plotting options.
-        """
->>>>>>> 11d56493
         std_layout = Layout(width="95%")
 
         current_qubit = self.qubit_and_plot_ToggleButtons[
@@ -289,7 +267,11 @@
                 layout=std_layout,
             ),
             "state_slider": IntSlider(
-                min=1, max=10, value=5, continuous_update=False, layout=std_layout,
+                min=1,
+                max=10,
+                value=5,
+                continuous_update=False,
+                layout=std_layout,
             ),
             "show_numbers_checkbox": Checkbox(
                 value=False, description="Show values", disabled=False, indent=False
@@ -298,7 +280,7 @@
                 value=True, description="Show 3D", disabled=False, indent=False
             ),
             "subtract_ground_checkbox": Checkbox(
-                value=False,
+                value=True,
                 description="Subtract E\u2080",
                 disabled=False,
                 indent=False,
@@ -343,11 +325,7 @@
         self.qubit_plot_options_widgets["link_HTML"] = HTML(value="")
 
     def initialize_qubit_params_widgets_dict(self) -> None:
-<<<<<<< HEAD
         """Creates all the widgets associated with the parameters of the
-=======
-        """Creates all the widgets associated with the parameters of the 
->>>>>>> 11d56493
         chosen qubit.
         """
         self.qubit_params_widgets.clear()
@@ -393,25 +371,27 @@
                 )
 
     def initialize_ranges_widgets_dict(self) -> None:
-<<<<<<< HEAD
         """Creates all the widgets associated with changing the ranges of
         certain qubit plot options as well as all of the qubit's parameters.
-=======
-        """Creates all the widgets associated with changing the ranges of 
-        certain qubit plot options as well as all of the qubit's parameters. 
->>>>>>> 11d56493
         """
         self.ranges_widgets.clear()
         range_text_layout = Layout(width="45%")
         total_dict = {**self.qubit_plot_options_widgets, **self.qubit_params_widgets}
 
         for widget_name, widget in total_dict.items():
+            widget_min_text = None
+            widget_max_text = None
+
             if isinstance(widget, IntSlider):
                 widget_min_text = IntText(
-                    value=widget.min, description="min=", layout=range_text_layout,
+                    value=widget.min,
+                    description="min=",
+                    layout=range_text_layout,
                 )
                 widget_max_text = IntText(
-                    value=widget.max, description="max=", layout=range_text_layout,
+                    value=widget.max,
+                    description="max=",
+                    layout=range_text_layout,
                 )
             elif isinstance(widget, FloatSlider):
                 widget_min_text = FloatText(
@@ -431,7 +411,6 @@
                 max_val = widget.options[-1]
 
                 widget_min_text = IntText(
-<<<<<<< HEAD
                     value=min_val,
                     description="min=",
                     layout=range_text_layout,
@@ -440,12 +419,6 @@
                     value=max_val,
                     description="max=",
                     layout=range_text_layout,
-=======
-                    value=min_val, description="min=", layout=range_text_layout,
-                )
-                widget_max_text = IntText(
-                    value=max_val, description="max=", layout=range_text_layout,
->>>>>>> 11d56493
                 )
             else:
                 continue
@@ -458,25 +431,14 @@
         if isinstance(
             self.active_qubit, (scq.Transmon, scq.TunableTransmon, scq.Fluxonium)
         ):
-            min_val = self.active_qubit._default_grid.min_val
-            max_val = self.active_qubit._default_grid.max_val 
-
             widget_min_text = FloatText(
-<<<<<<< HEAD
                 value=self.active_qubit._default_grid.min_val,
-=======
-                value=min_val,
->>>>>>> 11d56493
                 description="min=",
                 step=0.01,
                 layout=range_text_layout,
             )
             widget_max_text = FloatText(
-<<<<<<< HEAD
                 value=self.active_qubit._default_grid.max_val,
-=======
-                value=max_val,
->>>>>>> 11d56493
                 description="max=",
                 step=0.01,
                 layout=range_text_layout,
@@ -487,12 +449,7 @@
             }
 
     def initialize_tab_widget(self) -> None:
-<<<<<<< HEAD
         """Creates each of the tabs in self.tab_widget"""
-=======
-        """Creates each of the tabs in self.tab_widget
-        """
->>>>>>> 11d56493
         qubit_plot_tab = self.qubit_plot_layout()
         param_ranges_tab = self.ranges_layout()
         qubit_info_tab = self.qubit_info_layout()
@@ -508,19 +465,14 @@
             qubit_plot_tab,
             qubit_info_tab,
             common_qubit_params_tab,
-            param_ranges_tab,
+            param_ranges_tab
         ]
 
         for title_index in range(len(self.tab_widget.children)):
             self.tab_widget.set_title(title_index, tab_titles[title_index])
 
     def initialize_display(self) -> None:
-<<<<<<< HEAD
         """Creates the components of the GUI and displays all these components."""
-=======
-        """Creates the components of the GUI and displays all these components.
-        """
->>>>>>> 11d56493
         qubit_and_plot_choice_display = self.qubit_and_plot_ToggleButtons_layout()
         self.initialize_tab_widget()
         manual_update_display = self.manual_update_and_save_layout()
@@ -533,12 +485,7 @@
         )
 
     def initialize_observe(self) -> None:
-<<<<<<< HEAD
         """Links all the necessary widgets to their desired function."""
-=======
-        """Links all the necessary widgets to their desired function.
-        """
->>>>>>> 11d56493
         self.qubit_and_plot_ToggleButtons["qubit_buttons"].observe(
             self.qubit_change, names="value"
         )
@@ -574,13 +521,8 @@
         return operator_list
 
     def get_current_values(self) -> Dict[str, Union[int, float]]:
-<<<<<<< HEAD
         """Obtains the current values from each of the qubit parameter
         sliders.
-=======
-        """Obtains the current values from each of the qubit parameter 
-        sliders. 
->>>>>>> 11d56493
 
         Returns
         -------
@@ -614,11 +556,7 @@
         return plot_option_refresh
 
     def update_params(self):
-<<<<<<< HEAD
         """Uses the current parameter values to set the parameters of the
-=======
-        """Uses the current parameter values to set the parameters of the 
->>>>>>> 11d56493
         active qubit.
         """
         current_values = self.get_current_values()
@@ -653,26 +591,15 @@
         widget_name
             The name of the corresponding parameter/qubit plot option
         text_widget
-<<<<<<< HEAD
             A dictionary that contains the minimum and maximum
             IntText/FloatText widgets
         changed_widget_key
             A string that encodes whether the minimum or maximum IntText/FloatText
-=======
-            A dictionary that contains the minimum and maximum 
-            IntText/FloatText widgets
-        changed_widget_key
-            A string that encodes whether the minimum or maximum IntText/FloatText 
->>>>>>> 11d56493
             widget has been changed
 
         Returns
         -------
-<<<<<<< HEAD
             A tuple containing the viable minimum and maximum values for the
-=======
-            A tuple containing the viable minimum and maximum values for the 
->>>>>>> 11d56493
             corresponding parameter/qubit plot option widget
         """
         if new_min <= 0 or ("cut" in widget_name and new_min == 1):
@@ -698,11 +625,7 @@
                 new_min = new_max - text_widget["max"].step
             else:
                 new_max = new_min + text_widget["min"].step
-<<<<<<< HEAD
         return new_min, new_max
-=======
-        return (new_min, new_max)
->>>>>>> 11d56493
 
     def update_range_values(
         self,
@@ -722,11 +645,7 @@
         widget_name
             The name of the corresponding parameter/qubit plot option
         text_widget
-<<<<<<< HEAD
             A dictionary that contains the minimum and maximum
-=======
-            A dictionary that contains the minimum and maximum 
->>>>>>> 11d56493
             IntText/FloatText widgets
         """
         text_widget["min"].value = new_min
@@ -749,11 +668,7 @@
             if len(new_values) == 0:
                 new_values.append(widget.options[0])
             widget.value = new_values
-<<<<<<< HEAD
         elif widget is None:
-=======
-        elif widget == None:
->>>>>>> 11d56493
             pass
         else:
             widget.min = new_min
@@ -972,7 +887,6 @@
             self.update_range_values(
                 new_min, new_max, "state_slider", state_slider_text
             )
-<<<<<<< HEAD
 
         if isinstance(
             self.active_qubit, (scq.Transmon, scq.TunableTransmon, scq.Fluxonium)
@@ -995,30 +909,6 @@
         self.observe_ranges()
         self.observe_plot_refresh()
 
-=======
-
-        if isinstance(
-            self.active_qubit, (scq.Transmon, scq.TunableTransmon, scq.Fluxonium)
-        ):
-            multi_state_selector_text = self.ranges_widgets["multi_state_selector"]
-
-            if multi_state_selector_text["max"].get_interact_value() >= hilbertdim - 1:
-                new_min = multi_state_selector_text["min"].get_interact_value()
-                new_max = hilbertdim - 2
-                new_min, new_max = self.check_ranges(
-                    new_min,
-                    new_max,
-                    "multi_state_selector",
-                    multi_state_selector_text,
-                    "min=",
-                )
-                self.update_range_values(
-                    new_min, new_max, "multi_state_selector", multi_state_selector_text
-                )
-        self.observe_ranges()
-        self.observe_plot_refresh()
-
->>>>>>> 11d56493
     def ranges_update(self, change) -> None:
         self.unobserve_ranges()
         self.unobserve_plot_refresh()
@@ -1041,11 +931,7 @@
 
     def plot_refresh(self, change):
         self.update_params()
-<<<<<<< HEAD
-
-=======
-        
->>>>>>> 11d56493
+
         self.plot_output.clear_output()
         if not self.manual_update_and_save_widgets[
             "manual_update_checkbox"
@@ -1205,11 +1091,7 @@
         )
 
         manual_update_and_save_HBox = HBox(
-<<<<<<< HEAD
             [manual_update_HBox, save_HBox],
-=======
-            [manual_update_HBox, save_HBox,],
->>>>>>> 11d56493
             layout=Layout(width="95%", justify_content="space-between"),
         )
 
@@ -1273,11 +1155,9 @@
             [self.qubit_plot_options_widgets["link_HTML"]],
             layout=Layout(display="flex", width="50%"),
         )
-
         common_qubit_params_HBox = HBox(
             [dropdown_box, link_box], layout=Layout(width="100%")
         )
-
         return common_qubit_params_HBox
 
     def plot_option_layout(self) -> VBox:
@@ -1338,11 +1218,7 @@
 
         return qubit_params_grid
 
-<<<<<<< HEAD
     def energy_scan_layout(self) -> Tuple[Dropdown, Checkbox, IntSlider]:
-=======
-    def energy_scan_layout(self,) -> Tuple[Dropdown, Checkbox, IntSlider]:
->>>>>>> 11d56493
         """Creates the children for energy scan layout.
 
         Returns
@@ -1362,11 +1238,7 @@
 
         return plot_options_widgets_tuple
 
-<<<<<<< HEAD
     def matelem_scan_layout(self) -> Tuple[Dropdown, Dropdown, IntSlider, Dropdown]:
-=======
-    def matelem_scan_layout(self,) -> Tuple[Dropdown, Dropdown, IntSlider, Dropdown]:
->>>>>>> 11d56493
         """Creates the children for matrix elements scan layout.
 
         Returns
@@ -1404,7 +1276,7 @@
             Tuple of plot options widgets
         """
         if isinstance(self.active_qubit, scq.FullZeroPi):
-            plot_options_widgets_tuple = (Label(value="This not implemented"),)
+            plot_options_widgets_tuple = (Label(value="Not implemented"),)
         else:
             self.qubit_plot_options_widgets[
                 "mode_dropdown"
@@ -1475,11 +1347,7 @@
         eigenvalue_state_value: int,
         subtract_ground_tf: bool,
     ) -> None:
-<<<<<<< HEAD
         """This method will refresh the energy vs paramvals plot using the current
-=======
-        """This method will refresh the energy vs paramvals plot using the current 
->>>>>>> 11d56493
         values of the plot options widgets as well as the qubit param widgets.
 
         Parameters
@@ -1519,36 +1387,19 @@
         scale_value: Optional[float] = None,
         phi_grid: Optional[Grid1d] = None,
     ) -> None:
-<<<<<<< HEAD
         """This method will refresh the wavefunctions plot using the current
-=======
-        """This method will refresh the wavefunctions plot using the current 
->>>>>>> 11d56493
         values of the plot options widgets as well as the qubit param widgets.
 
         Parameters
         ----------
         eigenvalue_states:
             The number of states to be plotted
-
         mode_value:
             Current value of the mode (e.g. real, imaginary, etc.)
-<<<<<<< HEAD
         scale_value:
             The current value for the wavefunction scale
         phi_grid:
             Specifies the domain over which the wavefunction will be plotted.
-=======
-
-        scale_value:
-            The current value for the wavefunction scale
-        
-        phi_grid: 
-            Specifies the domain over which the wavefunction will be plotted.
-
-        **params:
-            Dictionary of current qubit parameter values (taken from the sliders)
->>>>>>> 11d56493
         """
         with self.plot_output:
             plt.cla()
@@ -1580,11 +1431,7 @@
         matrix_element_state_value: int,
         mode_value: str,
     ) -> None:
-<<<<<<< HEAD
         """This method will refresh the matrix elements vs paramvals plot using the
-=======
-        """This method will refresh the matrix elements vs paramvals plot using the 
->>>>>>> 11d56493
         current values of the plot options widgets as well as the qubit param widgets.
 
         Parameters
@@ -1627,11 +1474,7 @@
         show_numbers_tf: bool,
         show3d_tf: bool,
     ):
-<<<<<<< HEAD
         """This method will refresh the matrix elements plot using the current
-=======
-        """This method will refresh the matrix elements plot using the current 
->>>>>>> 11d56493
         values of the plot options widgets as well as the qubit param widgets.
 
         Parameters
