# scqubits: superconducting qubits in Python
#
# This file is part of scqubits.
#
#     Copyright (c) 2019 and later, Jens Koch and Peter Groszkowski
#     All rights reserved.
#
#     This source code is licensed under the BSD-style license found in the
#     LICENSE file in the root directory of this source tree.
"""scqubits is an open-source Python library for simulating superconducting qubits. It is meant to give the user a \
convenient way to obtain energy spectra of common superconducting qubits, plot energy levels as a function of external \
parameters, calculate matrix elements etc. The library further provides an interface to QuTiP, making it easy to work \
with composite Hilbert spaces consisting of coupled superconducting qubits and harmonic modes. Internally, numerics \
within scqubits is carried out with the help of Numpy and Scipy; plotting capabilities rely on Matplotlib."""
#######################################################################################################################


import warnings

import scqubits.settings

# core
from scqubits.core.central_dispatch import CentralDispatch
from scqubits.core.cos2phi_qubit import Cos2PhiQubit
from scqubits.core.discretization import Grid1d
from scqubits.core.explorer import Explorer
from scqubits.core.flux_qubit import FluxQubit
from scqubits.core.fluxonium import Fluxonium
from scqubits.core.generic_qubit import GenericQubit
<<<<<<< HEAD
from scqubits.core.harmonic_osc import Oscillator
from scqubits.core.hilbert_space import (
    HilbertSpace,
    InteractionTerm,
    InteractionTermLegacy,
    InteractionTermStr,
)
=======
from scqubits.core.oscillator import Oscillator, KerrOscillator
from scqubits.core.hilbert_space import HilbertSpace, InteractionTerm
>>>>>>> f15b99d1
from scqubits.core.noise import calc_therm_ratio
from scqubits.core.param_sweep import ParameterSweep
from scqubits.core.storage import DataStore, SpectrumData
from scqubits.core.transmon import Transmon, TunableTransmon
from scqubits.core.units import (
    from_standard_units,
    get_units,
    get_units_time_label,
    set_units,
    show_supported_units,
    to_standard_units,
)
from scqubits.core.zeropi import ZeroPi
from scqubits.core.zeropi_full import FullZeroPi

# file IO
from scqubits.io_utils.fileio import read, write
from scqubits.ui.gui import GUI

# version
try:
    from scqubits.version import version as __version__
except ImportError:
    warnings.warn(
        "scqubits: missing version information - did scqubits install correctly?",
        ImportWarning,
    )<|MERGE_RESOLUTION|>--- conflicted
+++ resolved
@@ -27,18 +27,8 @@
 from scqubits.core.flux_qubit import FluxQubit
 from scqubits.core.fluxonium import Fluxonium
 from scqubits.core.generic_qubit import GenericQubit
-<<<<<<< HEAD
-from scqubits.core.harmonic_osc import Oscillator
-from scqubits.core.hilbert_space import (
-    HilbertSpace,
-    InteractionTerm,
-    InteractionTermLegacy,
-    InteractionTermStr,
-)
-=======
 from scqubits.core.oscillator import Oscillator, KerrOscillator
 from scqubits.core.hilbert_space import HilbertSpace, InteractionTerm
->>>>>>> f15b99d1
 from scqubits.core.noise import calc_therm_ratio
 from scqubits.core.param_sweep import ParameterSweep
 from scqubits.core.storage import DataStore, SpectrumData
@@ -56,6 +46,8 @@
 
 # file IO
 from scqubits.io_utils.fileio import read, write
+
+# GUI
 from scqubits.ui.gui import GUI
 
 # version
